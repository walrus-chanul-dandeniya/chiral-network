<script lang="ts">
    import './styles/globals.css'
    import { Upload, Download, Shield, Wallet, Globe, BarChart3, Settings, Cpu, Menu, X } from 'lucide-svelte'
    import UploadPage from './pages/Upload.svelte'
    import DownloadPage from './pages/Download.svelte'
    import ProxyPage from './pages/Proxy.svelte'
    import AccountPage from './pages/Account.svelte'
    import NetworkPage from './pages/Network.svelte'
    import AnalyticsPage from './pages/Analytics.svelte'
    import SettingsPage from './pages/Settings.svelte'
    import MiningPage from './pages/Mining.svelte'
    import NotFound from './pages/NotFound.svelte'
    import { networkStatus } from '$lib/stores'
<<<<<<< HEAD
    import { Router, type RouteConfig, goto } from '@mateothegreat/svelte5-router';
    import {onMount} from 'svelte';

    // gets path name not entire url:
    // ex: http://locatlhost:1420/download -> /download
    
    // get path name based on current url
    // if no path name, default to 'download'
    const getPathName = (pathname: string) => {
      const p = pathname.replace(/^\/+/, ''); // remove leading '/'
      return p ? p.split('/')[0] : 'download'; // get first path name
    };
    
    // makes currentPage var to be up-to-date to current page
    function syncFromUrl() {
      currentPage = getPathName(window.location.pathname);
    }
    
    let currentPage = getPathName(window.location.pathname);
    onMount(()=>{
      // set the currentPage var
      syncFromUrl();

      // popstate - event that tracks history of current tab 
      // (i.e. clicking on new url or going back)
      const onPop = () => syncFromUrl();

      // triggers onPop to make sure currentPage variable is up to date
      window.addEventListener('popstate', onPop);

      //  cleanup when component unmounts for removing duplicate event listeners. 
      return () => window.removeEventListener('popstate', onPop);
    })
=======
    import { tick } from 'svelte'

    let currentPage = 'download'
>>>>>>> 5e881ada
    let sidebarCollapsed = false
    let mobileMenuOpen = false

    // Scroll to top when page changes
    $: if (currentPage) {
        tick().then(() => {
            const mainContent = document.querySelector('.flex-1.overflow-auto')
            if (mainContent) {
                mainContent.scrollTop = 0
            }
        })
    }

    const menuItems = [
      { id: 'download', label: 'Download', icon: Download },
      { id: 'upload', label: 'Upload', icon: Upload },
      { id: 'network', label: 'Network', icon: Globe },
      { id: 'mining', label: 'Mining', icon: Cpu },
      { id: 'proxy', label: 'Proxy', icon: Shield },
      { id: 'analytics', label: 'Analytics', icon: BarChart3 },
      { id: 'account', label: 'Account', icon: Wallet },
      { id: 'settings', label: 'Settings', icon: Settings },
    ]

    // routes to be used:
    const routes: RouteConfig[] = [
      {
        component: DownloadPage, // root path: '/'
      },
      {
        path: "download",
        component: DownloadPage
      },
      {
        path: "upload",
        component: UploadPage
      },
      {
        path: "network",
        component: NetworkPage
      },
      {
        path: "mining",
        component: MiningPage
      },
      {
        path: "proxy",
        component: ProxyPage
      },
      {
        path: "analytics",
        component: AnalyticsPage
      },
      {
        path: "account",
        component: AccountPage,
      },
      {
        path: "settings",
        component: SettingsPage
      },
    ]

    
  </script>
  
  <div class="flex h-screen bg-background">
    <!-- Desktop Sidebar -->
    <div class="hidden md:block {sidebarCollapsed ? 'w-16' : 'w-64'} bg-card border-r transition-all">
      <nav class="p-2 space-y-2">
        <!-- Sidebar Header (desktop only) -->
        <div class="flex items-center justify-between px-2 py-2 mb-2">
          <div class="flex items-center">
            <button
              aria-label={sidebarCollapsed ? 'Expand sidebar' : 'Collapse sidebar'}
              class="p-2 rounded transition-colors hover:bg-gray-100"
              on:click={() => sidebarCollapsed = !sidebarCollapsed}
            >
              <Menu class="h-5 w-5" />
            </button>
            {#if !sidebarCollapsed}
              <span class="ml-2 font-bold text-base">Menu</span>
            {/if}
          </div>
  
          {#if !sidebarCollapsed}
            <div class="flex items-center gap-2 text-xs">
              <div class="w-2 h-2 rounded-full {$networkStatus === 'connected' ? 'bg-green-500' : 'bg-red-500'}"></div>
              <span class="text-muted-foreground">{$networkStatus}</span>
            </div>
          {:else}
            <div class="w-2 h-2 rounded-full {$networkStatus === 'connected' ? 'bg-green-500' : 'bg-red-500'}"></div>
          {/if}
        </div>
  
        <!-- Sidebar Nav Items -->
        {#each menuItems as item}
          <button
            on:click={() => {
              currentPage = item.id
              goto(`/${item.id}`)
            }}
            class="w-full group"
            aria-current={currentPage === item.id ? 'page' : undefined}
          >
            <div class="flex items-center {sidebarCollapsed ? 'justify-center' : ''} rounded {currentPage === item.id ? 'bg-gray-200' : 'group-hover:bg-gray-100'}">
              <span class="flex items-center justify-center rounded w-10 h-10">
                <svelte:component this={item.icon} class="h-5 w-5" />
              </span>
              {#if !sidebarCollapsed}
                <span class="flex-1 px-2 py-1 text-left">{item.label}</span>
              {/if}
            </div>
          </button>
        {/each}
      </nav>
    </div>
  
    <!-- Mobile Menu Button -->
    <div class="absolute top-2 left-2 md:hidden">
      <button
        class="p-2 rounded bg-card shadow"
        on:click={() => mobileMenuOpen = true}
      >
        <Menu class="h-6 w-6" />
      </button>
    </div>
  
<!-- Mobile Fullscreen Menu Overlay -->
{#if mobileMenuOpen}
  <div class="fixed inset-0 z-50 bg-white flex flex-col">
    <!-- Mobile Header -->
    <div class="flex justify-between items-center p-4 border-b">
      <!-- Left side -->
      <span class="font-bold text-base">Menu</span>

      <!-- Right side -->
      <div class="flex items-center gap-3">
        <div class="flex items-center gap-2">
          <div class="w-2 h-2 rounded-full {$networkStatus === 'connected' ? 'bg-green-500' : 'bg-red-500'}"></div>
          <span class="text-muted-foreground text-sm">{$networkStatus}</span>
        </div>
        <button on:click={() => mobileMenuOpen = false}>
          <X class="h-6 w-6" />
        </button>
      </div>
    </div>

    <!-- Mobile Nav Items -->
    <nav class="flex-1 p-4 space-y-2">
      {#each menuItems as item}
        <button
          on:click={() => {
            currentPage = item.id
            goto(`/${item.id}`)
            mobileMenuOpen = false
          }}
          class="w-full flex items-center rounded px-4 py-3 text-lg hover:bg-gray-100"
          aria-current={currentPage === item.id ? 'page' : undefined}
        >
          <svelte:component this={item.icon} class="h-5 w-5 mr-3" />
          {item.label}
        </button>
      {/each}
    </nav>
  </div>
{/if}

    <!-- Main Content -->
    <div class="flex-1 overflow-auto">
      <div class="p-6">
        <!-- <Router {routes} /> -->
         
        <Router
          {routes}
          statuses={{
            // visiting non-path default to NotFound page
            404: () => ({
              component: NotFound
            })
          }}
        />
      </div>
    </div>
  </div>
  <|MERGE_RESOLUTION|>--- conflicted
+++ resolved
@@ -11,7 +11,6 @@
     import MiningPage from './pages/Mining.svelte'
     import NotFound from './pages/NotFound.svelte'
     import { networkStatus } from '$lib/stores'
-<<<<<<< HEAD
     import { Router, type RouteConfig, goto } from '@mateothegreat/svelte5-router';
     import {onMount} from 'svelte';
 
@@ -45,11 +44,6 @@
       //  cleanup when component unmounts for removing duplicate event listeners. 
       return () => window.removeEventListener('popstate', onPop);
     })
-=======
-    import { tick } from 'svelte'
-
-    let currentPage = 'download'
->>>>>>> 5e881ada
     let sidebarCollapsed = false
     let mobileMenuOpen = false
 
