<script lang="ts">
  import Button from '$lib/components/ui/button.svelte'
  import Card from '$lib/components/ui/card.svelte'
  import Input from '$lib/components/ui/input.svelte'
  import Label from '$lib/components/ui/label.svelte'
  import Badge from '$lib/components/ui/badge.svelte'
  import { Wallet, Copy, ArrowUpRight, ArrowDownLeft, Settings, Key, History, Coins } from 'lucide-svelte'
  import { wallet } from '$lib/stores'
  import { writable, derived } from 'svelte/store'
  
  let recipientAddress = ''
  let sendAmount = 0
  let privateKeyVisible = false
  let showPending = false
  
  const transactions = writable([
<<<<<<< HEAD
  { id: 1, type: 'received', amount: 50.5, from: '0x8765...4321', date: new Date('2024-03-15'), description: 'File purchase', status: 'completed' },
  { id: 2, type: 'sent', amount: 10.25, to: '0x1234...5678', date: new Date('2024-03-14'), description: 'Proxy service', status: 'completed' },
  { id: 3, type: 'received', amount: 100, from: '0xabcd...ef12', date: new Date('2024-03-13'), description: 'Upload reward', status: 'completed' },
  { id: 4, type: 'sent', amount: 5.5, to: '0x9876...5432', date: new Date('2024-03-12'), description: 'File download', status: 'completed' },
=======
    { id: 1, type: 'received', amount: 50.5, from: '0x8765...4321', date: new Date('2024-03-15'), description: 'File purchase' },
    { id: 2, type: 'sent', amount: 10.25, to: '0x1234...5678', date: new Date('2024-03-14'), description: 'Proxy service' },
    { id: 3, type: 'received', amount: 100, from: '0xabcd...ef12', date: new Date('2024-03-13'), description: 'Upload reward' },
    { id: 4, type: 'sent', amount: 5.5, to: '0x9876...5432', date: new Date('2024-03-12'), description: 'File download' },
>>>>>>> 0a4910a6
  ]);

  // Warning message for amount input
  let amountWarning = ''

  // Copy feedback message
  let copyMessage = ''

  $: {
    const prevAmount = sendAmount
    sendAmount = Math.max(0.01, Math.min(sendAmount, $wallet.balance))
    amountWarning = (prevAmount !== sendAmount)
      ? `Amount cannot be ${prevAmount}. Allowed range: 0.01-${$wallet.balance.toFixed(2)} CN.`
      : ''
  }
  
  function copyAddress() {
    navigator.clipboard.writeText($wallet.address);
    copyMessage = 'Copied!';
    setTimeout(() => copyMessage = '', 1500);
  }
  
  function sendTransaction() {
    if (!recipientAddress || sendAmount <= 0) return
    
    // Simulate transaction
    wallet.update(w => ({
      ...w,
      balance: w.balance - sendAmount,
      pendingTransactions: w.pendingTransactions + 1,
      totalSpent: w.totalSpent + sendAmount
    }))

    transactions.update(txs => [
<<<<<<< HEAD
    {
      id: Date.now(),
      type: 'sent',
      amount: sendAmount,
      to: recipientAddress,
      date: new Date(),
      description: 'Manual transaction',
      status: 'pending'
    },
    ...txs // prepend so latest is first
  ])
=======
      {
        id: Date.now(),
        type: 'sent',
        amount: sendAmount,
        to: recipientAddress,
        date: new Date(),
        description: 'Manual transaction'
      },
      ...txs // prepend so latest is first
    ])
>>>>>>> 0a4910a6
    
    recipientAddress = ''
    sendAmount = 0
    
    // Simulate transaction completion
    setTimeout(() => {
      wallet.update(w => ({
        ...w,
        pendingTransactions: Math.max(0, w.pendingTransactions - 1)
      }))
      transactions.update(txs => txs.map(tx => tx.status === 'pending' ? { ...tx, status: 'completed' } : tx))
    }, 3000)
  }
  
  function formatDate(date: Date): string {
    return date.toLocaleDateString('en-US', { month: 'short', day: 'numeric', year: 'numeric' })
  }

  // Ensure wallet.pendingTransactions matches actual pending transactions
  const pendingCount = derived(transactions, $txs => $txs.filter(tx => tx.status === 'pending').length);
</script>

<div class="space-y-6">
  <div>
    <h1 class="text-3xl font-bold">Account</h1>
    <p class="text-muted-foreground mt-2">Manage your wallet and account settings</p>
  </div>
  
  <div class="grid grid-cols-1 md:grid-cols-2 gap-4">
    <Card class="p-6">
      <div class="flex items-center justify-between mb-4">
        <h2 class="text-lg font-semibold">Wallet</h2>
        <Wallet class="h-5 w-5 text-muted-foreground" />
      </div>
      
      <div class="space-y-4">
        <div>
          <p class="text-sm text-muted-foreground">Address</p>
          <div class="flex items-center gap-2 mt-1">
            <p class="font-mono text-sm">{$wallet.address.slice(0, 10)}...{$wallet.address.slice(-8)}</p>
            <div class="flex flex-col items-center">
              <Button size="sm" variant="ghost" on:click={copyAddress}>
                <Copy class="h-3 w-3" />
              </Button>
              {#if copyMessage}
                <span class="text-xs text-muted-foreground mt-1">{copyMessage}</span>
              {/if}
            </div>
          </div>
        </div>
        
        <div>
          <p class="text-sm text-muted-foreground">Balance</p>
          <p class="text-2xl font-bold">{$wallet.balance.toFixed(2)} CN</p>
        </div>
        
        <div class="grid grid-cols-2 gap-4">
          <div>
            <p class="text-xs text-muted-foreground">Total Earned</p>
            <p class="text-sm font-medium text-green-600">+{$wallet.totalEarned.toFixed(2)} CN</p>
          </div>
          <div>
            <p class="text-xs text-muted-foreground">Total Spent</p>
            <p class="text-sm font-medium text-red-600">-{$wallet.totalSpent.toFixed(2)} CN</p>
          </div>
        </div>
        
        <Button class="w-full justify-center bg-gray-100 hover:bg-gray-200 text-gray-800 rounded transition-colors py-2 font-normal" on:click={() => showPending = !showPending} aria-label="View pending transactions">
          <span class="flex items-center gap-2">
            <svg class="h-4 w-4 text-gray-500" fill="none" stroke="currentColor" stroke-width="2" viewBox="0 0 24 24"><circle cx="12" cy="12" r="10" /></svg>
            {#if $pendingCount > 0}
              {$pendingCount} Pending Transaction{$pendingCount !== 1 ? 's' : ''}
            {:else}
              Pending Transactions
            {/if}
          </span>
        </Button>
        {#if showPending}
          <div class="mt-2 p-3 bg-gray-50 rounded shadow">
            <h3 class="text-sm mb-2 text-gray-700 font-normal">Pending Transactions</h3>
            <ul class="space-y-1">
              {#each $transactions.filter(tx => tx.status === 'pending') as tx}
                <li class="text-xs text-gray-800 font-normal">
                  {tx.description} ({tx.type === 'sent' ? 'To' : 'From'}: {tx.type === 'sent' ? tx.to : tx.from}) - {tx.amount} CN
                </li>
              {:else}
                <li class="text-xs text-gray-500 font-normal">No pending transaction details available.</li>
              {/each}
            </ul>
          </div>
        {/if}
      </div>
    </Card>
    
    <Card class="p-6">
<<<<<<< HEAD
      <div class="flex items-center justify-between mb-4">
        <h2 class="text-lg font-semibold">Send CN Tokens</h2>
        <Coins class="h-5 w-5 text-muted-foreground" />
      </div>
=======
      <h2 class="text-lg font-semibold mb-4">Send CN Tokens</h2>
>>>>>>> 0a4910a6
      <form autocomplete="off" data-form-type="other" data-lpignore="true">
        <div class="space-y-4">
          <div>
            <Label for="recipient">Recipient Address</Label>
            <Input
              id="recipient"
              bind:value={recipientAddress}
              placeholder="0x..."
              class="mt-2"
              autocomplete="off"
              data-form-type="other"
              data-lpignore="true"
              aria-autocomplete="none"
            />
          </div>

          <div>
            <Label for="amount">Amount (CN)</Label>
            <Input
              id="amount"
              type="number"
              bind:value={sendAmount}
              placeholder="0.00"
              max={$wallet.balance}
              class="mt-2"
              autocomplete="off"
              data-form-type="other"
              data-lpignore="true"
              aria-autocomplete="none"
            />
            {#if amountWarning}
              <p class="text-xs text-red-500 mt-1">{amountWarning}</p>
            {/if}
            <p class="text-xs text-muted-foreground mt-1">
              Available: {$wallet.balance.toFixed(2)} CN
            </p>
          </div>

          <Button
            type="button"
            class="w-full"
            on:click={sendTransaction}
            disabled={!recipientAddress || sendAmount <= 0 || sendAmount > $wallet.balance}
          >
            <ArrowUpRight class="h-4 w-4 mr-2" />
            Send Transaction
          </Button>
        </div>
      </form>
    </Card>
  </div>
  
  <Card class="p-6">
    <div class="flex items-center justify-between mb-4">
      <h2 class="text-lg font-semibold">Transaction History</h2>
      <History class="h-5 w-5 text-muted-foreground" />
    </div>
    
    <div class="space-y-2">
      {#each $transactions as tx}
        <div class="flex items-center justify-between p-3 bg-secondary rounded-lg">
          <div class="flex items-center gap-3">
            {#if tx.type === 'received'}
              <ArrowDownLeft class="h-4 w-4 text-green-500" />
            {:else}
              <ArrowUpRight class="h-4 w-4 text-red-500" />
            {/if}
            <div>
              <p class="text-sm font-medium">{tx.description}</p>
              <p class="text-xs text-muted-foreground">
                {tx.type === 'received' ? 'From' : 'To'}: {tx.type === 'received' ? tx.from : tx.to}
              </p>
            </div>
          </div>
          <div class="text-right">
            <p class="text-sm font-medium {tx.type === 'received' ? 'text-green-600' : 'text-red-600'}">
              {tx.type === 'received' ? '+' : '-'}{tx.amount} CN
            </p>
            <p class="text-xs text-muted-foreground">{formatDate(tx.date)}</p>
          </div>
        </div>
      {/each}
    </div>
  </Card>
  
  <Card class="p-6">
    <div class="flex items-center justify-between mb-4">
      <h2 class="text-lg font-semibold">Security</h2>
      <Settings class="h-5 w-5 text-muted-foreground" />
    </div>

    <form autocomplete="off" data-form-type="other" data-lpignore="true">
      <div class="space-y-4">
        <div>
          <Label>Private Key</Label>
          <div class="flex gap-2 mt-2">
            <Input
              type={privateKeyVisible ? 'text' : 'password'}
              value="your-private-key-here-do-not-share"
              readonly
              class="flex-1 font-mono text-sm"
              autocomplete="off"
              data-form-type="other"
              data-lpignore="true"
              aria-autocomplete="none"
            />
            <Button
              type="button"
              variant="outline"
              size="sm"
              on:click={() => privateKeyVisible = !privateKeyVisible}
            >
              {privateKeyVisible ? 'Hide' : 'Show'}
            </Button>
          </div>
          <p class="text-xs text-muted-foreground mt-1">Never share your private key with anyone</p>
        </div>

        <Button type="button" variant="outline" class="w-full">
          <Key class="h-4 w-4 mr-2" />
          Export Wallet
        </Button>
      </div>
    </form>
  </Card>
</div><|MERGE_RESOLUTION|>--- conflicted
+++ resolved
@@ -14,17 +14,10 @@
   let showPending = false
   
   const transactions = writable([
-<<<<<<< HEAD
   { id: 1, type: 'received', amount: 50.5, from: '0x8765...4321', date: new Date('2024-03-15'), description: 'File purchase', status: 'completed' },
   { id: 2, type: 'sent', amount: 10.25, to: '0x1234...5678', date: new Date('2024-03-14'), description: 'Proxy service', status: 'completed' },
   { id: 3, type: 'received', amount: 100, from: '0xabcd...ef12', date: new Date('2024-03-13'), description: 'Upload reward', status: 'completed' },
   { id: 4, type: 'sent', amount: 5.5, to: '0x9876...5432', date: new Date('2024-03-12'), description: 'File download', status: 'completed' },
-=======
-    { id: 1, type: 'received', amount: 50.5, from: '0x8765...4321', date: new Date('2024-03-15'), description: 'File purchase' },
-    { id: 2, type: 'sent', amount: 10.25, to: '0x1234...5678', date: new Date('2024-03-14'), description: 'Proxy service' },
-    { id: 3, type: 'received', amount: 100, from: '0xabcd...ef12', date: new Date('2024-03-13'), description: 'Upload reward' },
-    { id: 4, type: 'sent', amount: 5.5, to: '0x9876...5432', date: new Date('2024-03-12'), description: 'File download' },
->>>>>>> 0a4910a6
   ]);
 
   // Warning message for amount input
@@ -59,7 +52,6 @@
     }))
 
     transactions.update(txs => [
-<<<<<<< HEAD
     {
       id: Date.now(),
       type: 'sent',
@@ -71,18 +63,6 @@
     },
     ...txs // prepend so latest is first
   ])
-=======
-      {
-        id: Date.now(),
-        type: 'sent',
-        amount: sendAmount,
-        to: recipientAddress,
-        date: new Date(),
-        description: 'Manual transaction'
-      },
-      ...txs // prepend so latest is first
-    ])
->>>>>>> 0a4910a6
     
     recipientAddress = ''
     sendAmount = 0
@@ -178,14 +158,10 @@
     </Card>
     
     <Card class="p-6">
-<<<<<<< HEAD
       <div class="flex items-center justify-between mb-4">
         <h2 class="text-lg font-semibold">Send CN Tokens</h2>
         <Coins class="h-5 w-5 text-muted-foreground" />
       </div>
-=======
-      <h2 class="text-lg font-semibold mb-4">Send CN Tokens</h2>
->>>>>>> 0a4910a6
       <form autocomplete="off" data-form-type="other" data-lpignore="true">
         <div class="space-y-4">
           <div>
