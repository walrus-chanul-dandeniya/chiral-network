// transactions.rs - Transaction handling with enriched error responses
// This module provides Geth RPC interaction with developer-friendly error enrichment

<<<<<<< HEAD
use crate::ethereum::{get_balance, get_block_number, HTTP_CLIENT, NETWORK_CONFIG};
use rlp::Rlp;
=======
use crate::ethereum::{NETWORK_CONFIG, HTTP_CLIENT, get_balance, get_block_number};
use rlp::{Rlp, RlpStream};
use secp256k1::{ecdsa::RecoverableSignature, ecdsa::RecoveryId, Message, Secp256k1};
>>>>>>> 3aabca1b
use serde::{Deserialize, Serialize};
use serde_json::json;
use sha3::{Digest, Keccak256};

// ============================================================================
// Data Structures
// ============================================================================

#[derive(Debug, Serialize, Deserialize)]
pub struct EnrichedApiError {
    pub code: String,
    pub message: String,
    pub details: serde_json::Value,
    pub suggestion: String,
    pub documentation_url: String,
    pub geth_error: String,
}

#[derive(Debug, Serialize, Deserialize)]
pub struct DecodedTransaction {
    pub nonce: u64,
    pub gas_price: u128,
    pub gas_limit: u64,
    pub to: Option<String>,
    pub value: u128,
    pub data: Vec<u8>,
    pub v: u64,
    pub r: [u8; 32],
    pub s: [u8; 32],
    pub sender: String,
}

#[derive(Debug, Serialize, Deserialize)]
pub struct BroadcastResponse {
    pub transaction_hash: String,
    pub status: String,
    pub timestamp: String,
}

#[derive(Debug, Serialize, Deserialize)]
pub struct TransactionReceipt {
    pub transaction_hash: String,
    pub status: String,
    pub block_number: Option<u64>,
    pub block_hash: Option<String>,
    pub transaction_index: Option<u32>,
    pub gas_used: Option<u64>,
    pub effective_gas_price: Option<String>,
    pub confirmations: u64,
    pub from_address: String,
    pub to_address: Option<String>,
    pub value: String,
    pub nonce: u64,
    pub logs: Vec<serde_json::Value>,
    pub confirmation_time: Option<String>,
    pub submission_time: Option<String>,
    pub failure_reason: Option<String>,
    pub error_message: Option<String>,
}

#[derive(Debug, Serialize, Deserialize)]
pub struct TransactionEstimate {
    pub gas_estimate: u64,
    pub gas_price_slow: String,
    pub gas_price_standard: String,
    pub gas_price_fast: String,
    pub total_cost_slow: String,
    pub total_cost_standard: String,
    pub total_cost_fast: String,
    pub sufficient_balance: bool,
    pub valid_recipient: bool,
    pub account_balance: String,
    pub recommended_nonce: u64,
}

#[derive(Debug, Serialize, Deserialize)]
pub struct GasPrices {
    pub slow: String,
    pub standard: String,
    pub fast: String,
    pub slow_time: String,
    pub standard_time: String,
    pub fast_time: String,
    pub network_congestion: String,
    pub base_fee: String,
}

#[derive(Debug, Serialize, Deserialize)]
pub struct NetworkStatus {
    pub network_id: u64,
    pub latest_block: u64,
    pub peer_count: u32,
    pub is_syncing: bool,
    pub sync_progress: Option<f64>,
    pub node_version: String,
    pub network_hashrate: String,
    pub difficulty: String,
    pub average_block_time: u32,
    pub mempool_size: u64,
    pub suggested_gas_price: String,
    pub chain_id: u64,
}

#[derive(Debug, Serialize, Deserialize)]
pub struct TransactionHistoryItem {
    pub transaction_hash: String,
    pub from_address: String,
    pub to_address: Option<String>,
    pub value: String,
    pub status: String,
    pub block_number: Option<u64>,
    pub gas_used: Option<u64>,
    pub gas_price: String,
    pub timestamp: u64,
    pub confirmations: u64,
    pub nonce: u64,
}

#[derive(Debug, Serialize, Deserialize)]
pub struct NonceInfo {
    pub address: String,
    pub next_nonce: u64,
    pub pending_count: u64,
    pub confirmed_count: u64,
}

// ============================================================================
// Helper Functions
// ============================================================================

/// Get the network configuration
pub fn get_network_config() -> &'static crate::ethereum::NetworkConfig {
    &NETWORK_CONFIG
}

/// Validate Ethereum address format
pub fn is_valid_ethereum_address(address: &str) -> bool {
    if !address.starts_with("0x") || address.len() != 42 {
        return false;
    }

    hex::decode(&address[2..]).is_ok()
}

/// Decode a signed transaction to extract details for error enrichment
pub fn decode_transaction(signed_tx_hex: &str) -> Result<DecodedTransaction, String> {
    let hex_str = if signed_tx_hex.starts_with("0x") {
        &signed_tx_hex[2..]
    } else {
        signed_tx_hex
    };

    let tx_bytes = hex::decode(hex_str).map_err(|e| format!("Invalid hex: {}", e))?;
    let rlp = Rlp::new(&tx_bytes);

    if rlp
        .item_count()
        .map_err(|e| format!("RLP decode error: {}", e))?
        < 9
    {
        return Err("Invalid transaction format".to_string());
    }

    let nonce: u64 = rlp.val_at(0).map_err(|e| format!("Invalid nonce: {}", e))?;
    let gas_price: u128 = rlp
        .val_at(1)
        .map_err(|e| format!("Invalid gas price: {}", e))?;
    let gas_limit: u64 = rlp
        .val_at(2)
        .map_err(|e| format!("Invalid gas limit: {}", e))?;

    let to_bytes: Vec<u8> = rlp
        .val_at(3)
        .map_err(|e| format!("Invalid to address: {}", e))?;
    let to = if to_bytes.is_empty() {
        None
    } else {
        Some(format!("0x{}", hex::encode(to_bytes)))
    };

    let value: u128 = rlp.val_at(4).map_err(|e| format!("Invalid value: {}", e))?;
    let data: Vec<u8> = rlp.val_at(5).map_err(|e| format!("Invalid data: {}", e))?;
    let v: u64 = rlp.val_at(6).map_err(|e| format!("Invalid v: {}", e))?;

    let r_bytes: Vec<u8> = rlp.val_at(7).map_err(|e| format!("Invalid r: {}", e))?;
    let s_bytes: Vec<u8> = rlp.val_at(8).map_err(|e| format!("Invalid s: {}", e))?;

    let mut r = [0u8; 32];
    let mut s = [0u8; 32];

    if r_bytes.len() <= 32 {
        let start = 32 - r_bytes.len();
        r[start..].copy_from_slice(&r_bytes);
    }
    if s_bytes.len() <= 32 {
        let start = 32 - s_bytes.len();
        s[start..].copy_from_slice(&s_bytes);
    }

    // Recover sender address from signature
    let sender = recover_sender(&tx_bytes, v, &r, &s)?;

    Ok(DecodedTransaction {
        nonce,
        gas_price,
        gas_limit,
        to,
        value,
        data,
        v,
        r,
        s,
        sender,
    })
}

<<<<<<< HEAD
/// Recover sender address from transaction signature (simplified)
/// NOTE: This is a placeholder - in production, use proper ECDSA recovery
fn recover_sender(
    _tx_bytes: &[u8],
    _v: u64,
    _r: &[u8; 32],
    _s: &[u8; 32],
) -> Result<String, String> {
    // TODO: Implement proper ECDSA recovery using secp256k1
    // For now, return placeholder - actual recovery would use the transaction hash
    // and signature to recover the public key, then derive the address
    Ok("0x0000000000000000000000000000000000000000".to_string())
=======
/// Recover sender address from transaction signature using ECDSA recovery
/// 
/// This implements proper Ethereum signature recovery:
/// 1. Reconstructs the unsigned transaction and hashes it with Keccak256
/// 2. Uses secp256k1 ECDSA recovery to get the public key
/// 3. Derives the Ethereum address from the public key
fn recover_sender(tx_bytes: &[u8], v: u64, r: &[u8; 32], s: &[u8; 32]) -> Result<String, String> {
    let rlp = Rlp::new(tx_bytes);
    
    // Extract transaction fields for re-encoding
    let nonce: u64 = rlp.val_at(0).map_err(|e| format!("Invalid nonce: {}", e))?;
    let gas_price: u128 = rlp.val_at(1).map_err(|e| format!("Invalid gas price: {}", e))?;
    let gas_limit: u64 = rlp.val_at(2).map_err(|e| format!("Invalid gas limit: {}", e))?;
    let to: Vec<u8> = rlp.val_at(3).map_err(|e| format!("Invalid to: {}", e))?;
    let value: u128 = rlp.val_at(4).map_err(|e| format!("Invalid value: {}", e))?;
    let data: Vec<u8> = rlp.val_at(5).map_err(|e| format!("Invalid data: {}", e))?;
    
    // Determine chain_id and recovery_id from v
    // EIP-155: v = chain_id * 2 + 35 or chain_id * 2 + 36
    // Legacy: v = 27 or 28
    let (chain_id, recovery_id) = if v >= 35 {
        // EIP-155 transaction
        let chain_id = (v - 35) / 2;
        let recovery_id = ((v - 35) % 2) as i32;
        (Some(chain_id), recovery_id)
    } else if v == 27 || v == 28 {
        // Legacy transaction
        (None, (v - 27) as i32)
    } else {
        return Err(format!("Invalid v value: {}", v));
    };
    
    // Build the unsigned transaction RLP for hashing
    let mut stream = RlpStream::new_list(if chain_id.is_some() { 9 } else { 6 });
    stream.append(&nonce);
    stream.append(&gas_price);
    stream.append(&gas_limit);
    stream.append(&to);
    stream.append(&value);
    stream.append(&data);
    
    // For EIP-155, append chain_id, 0, 0
    if let Some(cid) = chain_id {
        stream.append(&cid);
        stream.append(&0u8);
        stream.append(&0u8);
    }
    
    let unsigned_tx = stream.out();
    let msg_hash = Keccak256::digest(&unsigned_tx);
    
    // Create the signature for recovery
    let mut sig_bytes = [0u8; 64];
    sig_bytes[..32].copy_from_slice(r);
    sig_bytes[32..].copy_from_slice(s);
    
    let secp = Secp256k1::new();
    let recovery_id = RecoveryId::from_i32(recovery_id)
        .map_err(|e| format!("Invalid recovery id: {}", e))?;
    let recoverable_sig = RecoverableSignature::from_compact(&sig_bytes, recovery_id)
        .map_err(|e| format!("Invalid signature: {}", e))?;
    
    let message = Message::from_slice(&msg_hash)
        .map_err(|e| format!("Invalid message hash: {}", e))?;
    
    let public_key = secp.recover_ecdsa(&message, &recoverable_sig)
        .map_err(|e| format!("Failed to recover public key: {}", e))?;
    
    // Derive address from public key (last 20 bytes of keccak256 of uncompressed pubkey without prefix)
    let pubkey_bytes = public_key.serialize_uncompressed();
    let pubkey_hash = Keccak256::digest(&pubkey_bytes[1..]); // Skip 0x04 prefix
    let address = format!("0x{}", hex::encode(&pubkey_hash[12..])); // Last 20 bytes
    
    Ok(address)
>>>>>>> 3aabca1b
}

// ============================================================================
// Error Enrichment
// ============================================================================

/// Enrich Geth error messages with actionable details and suggestions
pub async fn enrich_geth_error(geth_message: &str, signed_tx: &str) -> EnrichedApiError {
    match geth_message {
        msg if msg.contains("nonce too low") => {
            if let Ok(decoded_tx) = decode_transaction(signed_tx) {
                if let Ok(expected_nonce) = get_transaction_count(&decoded_tx.sender).await {
                    let difference = decoded_tx.nonce as i64 - expected_nonce as i64;
                    return EnrichedApiError {
                        code: "NONCE_TOO_LOW".to_string(),
                        message: "The transaction nonce is lower than the next valid nonce for the sender's account".to_string(),
                        details: json!({
                            "sender_address": decoded_tx.sender,
                            "submitted_nonce": decoded_tx.nonce,
                            "expected_nonce": expected_nonce,
                            "difference": difference
                        }),
                        suggestion: "Use the get_address_nonce function to get the correct nonce, then re-sign and resubmit the transaction".to_string(),
                        documentation_url: "https://docs.chiral-network.com/errors#nonce_too_low".to_string(),
                        geth_error: msg.to_string(),
                    };
                }
            }

            EnrichedApiError {
                code: "NONCE_TOO_LOW".to_string(),
                message: "Transaction nonce is too low".to_string(),
                details: json!({}),
                suggestion: "Get the current nonce and re-sign the transaction".to_string(),
                documentation_url: "https://docs.chiral-network.com/errors#nonce_too_low".to_string(),
                geth_error: msg.to_string(),
            }
        },

        msg if msg.contains("nonce too high") => {
            if let Ok(decoded_tx) = decode_transaction(signed_tx) {
                if let Ok(expected_nonce) = get_transaction_count(&decoded_tx.sender).await {
                    let gap_size = decoded_tx.nonce.saturating_sub(expected_nonce);
                    return EnrichedApiError {
                        code: "NONCE_TOO_HIGH".to_string(),
                        message: "The transaction nonce is higher than expected, indicating a gap in the transaction sequence".to_string(),
                        details: json!({
                            "sender_address": decoded_tx.sender,
                            "submitted_nonce": decoded_tx.nonce,
                            "expected_nonce": expected_nonce,
                            "gap_size": gap_size
                        }),
                        suggestion: "Check for pending transactions or use the get_address_nonce function to get the correct nonce".to_string(),
                        documentation_url: "https://docs.chiral-network.com/errors#nonce_too_high".to_string(),
                        geth_error: msg.to_string(),
                    };
                }
            }

            EnrichedApiError {
                code: "NONCE_TOO_HIGH".to_string(),
                message: "Transaction nonce is too high".to_string(),
                details: json!({}),
                suggestion: "Check for pending transactions and use the correct nonce".to_string(),
                documentation_url: "https://docs.chiral-network.com/errors#nonce_too_high".to_string(),
                geth_error: msg.to_string(),
            }
        },

        msg if msg.contains("insufficient funds") => {
            if let Ok(decoded_tx) = decode_transaction(signed_tx) {
                // Get the actual balance from ethereum.rs
                let balance_result = get_balance(&decoded_tx.sender).await;
                let balance_wei = match balance_result {
                    Ok(balance_str) => {
                        // Convert balance from ether string to wei
                        if let Ok(balance_ether) = balance_str.parse::<f64>() {
                            (balance_ether * 1e18) as u128
                        } else {
                            0u128
                        }
                    }
                    Err(_) => 0u128,
                };

                let gas_cost = decoded_tx.gas_limit as u128 * decoded_tx.gas_price;
                let total_required = decoded_tx.value + gas_cost;
                let shortfall = total_required.saturating_sub(balance_wei);

                return EnrichedApiError {
                    code: "INSUFFICIENT_FUNDS".to_string(),
                    message: "Account balance is insufficient to cover transaction value and gas costs".to_string(),
                    details: json!({
                        "sender_address": decoded_tx.sender,
                        "account_balance": format!("{:.6} ETH", balance_wei as f64 / 1e18),
                        "transaction_value": format!("{:.6} ETH", decoded_tx.value as f64 / 1e18),
                        "gas_cost": format!("{:.6} ETH", gas_cost as f64 / 1e18),
                        "total_required": format!("{:.6} ETH", total_required as f64 / 1e18),
                        "shortfall": format!("{:.6} ETH", shortfall as f64 / 1e18)
                    }),
                    suggestion: "Either reduce the transaction amount or add more ETH to the sender's account".to_string(),
                    documentation_url: "https://docs.chiral-network.com/errors#insufficient_funds".to_string(),
                    geth_error: msg.to_string(),
                };
            }

            EnrichedApiError {
                code: "INSUFFICIENT_FUNDS".to_string(),
                message: "Insufficient funds for transaction".to_string(),
                details: json!({}),
                suggestion: "Add more funds to the sender's account".to_string(),
                documentation_url: "https://docs.chiral-network.com/errors#insufficient_funds".to_string(),
                geth_error: msg.to_string(),
            }
        },

        msg if msg.contains("transaction underpriced") || msg.contains("gas price too low") => {
            if let Ok(current_gas_price) = get_gas_price().await {
                let current_price_dec = u64::from_str_radix(&current_gas_price[2..], 16).unwrap_or(0);
                let suggested_price = (current_price_dec as f64 * 1.25) as u64;

                let mut details = json!({
                    "minimum_gas_price": current_gas_price,
                    "suggested_gas_price": format!("0x{:x}", suggested_price),
                    "price_increase_needed": "25%"
                });

                if let Ok(decoded_tx) = decode_transaction(signed_tx) {
                    details["submitted_gas_price"] = json!(decoded_tx.gas_price.to_string());
                }

                return EnrichedApiError {
                    code: "GAS_PRICE_TOO_LOW".to_string(),
                    message: "The transaction gas price is below the network minimum".to_string(),
                    details,
                    suggestion: "Use get_recommended_gas_prices to get current recommended gas prices, then re-sign with higher gas price".to_string(),
                    documentation_url: "https://docs.chiral-network.com/errors#gas_price_too_low".to_string(),
                    geth_error: msg.to_string(),
                };
            }

            EnrichedApiError {
                code: "GAS_PRICE_TOO_LOW".to_string(),
                message: "Gas price too low".to_string(),
                details: json!({}),
                suggestion: "Increase the gas price and retry".to_string(),
                documentation_url: "https://docs.chiral-network.com/errors#gas_price_too_low".to_string(),
                geth_error: msg.to_string(),
            }
        },

        msg if msg.contains("exceeds block gas limit") => {
            let mut details = json!({
                "max_allowed_gas": 30000000
            });

            if let Ok(decoded_tx) = decode_transaction(signed_tx) {
                details["submitted_gas_limit"] = json!(decoded_tx.gas_limit);
            }

            EnrichedApiError {
                code: "GAS_LIMIT_EXCEEDED".to_string(),
                message: "Transaction gas limit exceeds block gas limit".to_string(),
                details,
                suggestion: "Reduce the gas limit to be within the block gas limit".to_string(),
                documentation_url: "https://docs.chiral-network.com/errors#gas_limit_exceeded".to_string(),
                geth_error: msg.to_string(),
            }
        },

        msg if msg.contains("replacement transaction underpriced") => {
            EnrichedApiError {
                code: "REPLACEMENT_UNDERPRICED".to_string(),
                message: "Replacement transaction must have higher gas price".to_string(),
                details: json!({
                    "minimum_increase_percent": 20
                }),
                suggestion: "Increase gas price by at least 20% above the existing transaction".to_string(),
                documentation_url: "https://docs.chiral-network.com/errors#replacement_underpriced".to_string(),
                geth_error: msg.to_string(),
            }
        },

        msg if msg.contains("txpool is full") || msg.contains("pool is full") => {
            EnrichedApiError {
                code: "MEMPOOL_FULL".to_string(),
                message: "Network transaction pool is full".to_string(),
                details: json!({
                    "estimated_wait_time": "30-60 seconds"
                }),
                suggestion: "Wait and retry, or increase gas price for priority processing".to_string(),
                documentation_url: "https://docs.chiral-network.com/errors#mempool_full".to_string(),
                geth_error: msg.to_string(),
            }
        },

        msg if msg.contains("invalid transaction") || msg.contains("invalid signature") => {
            EnrichedApiError {
                code: "INVALID_TRANSACTION_FORMAT".to_string(),
                message: "Invalid transaction format or signature".to_string(),
                details: json!({
                    "validation_failure": "invalid signature or transaction format"
                }),
                suggestion: format!("Verify the transaction was signed with the correct private key and chain ID ({})", NETWORK_CONFIG.chain_id),
                documentation_url: "https://docs.chiral-network.com/errors#invalid_transaction_format".to_string(),
                geth_error: msg.to_string(),
            }
        },

        msg => {
            EnrichedApiError {
                code: "NETWORK_ERROR".to_string(),
                message: "Network or node error occurred".to_string(),
                details: json!({
                    "raw_error": msg
                }),
                suggestion: "Check network connection and node status, then retry".to_string(),
                documentation_url: "https://docs.chiral-network.com/errors#network_error".to_string(),
                geth_error: msg.to_string(),
            }
        }
    }
}

// ============================================================================
// Core Transaction Functions
// ============================================================================

/// Broadcast a signed transaction to the network with enriched error handling
pub async fn broadcast_raw_transaction(
    signed_tx: &str,
) -> Result<BroadcastResponse, EnrichedApiError> {
    let payload = json!({
        "jsonrpc": "2.0",
        "method": "eth_sendRawTransaction",
        "params": [signed_tx],
        "id": 1
    });

    let response = HTTP_CLIENT
        .post(&NETWORK_CONFIG.rpc_endpoint)
        .json(&payload)
        .send()
        .await
        .map_err(|e| EnrichedApiError {
            code: "NODE_UNAVAILABLE".to_string(),
            message: "Cannot connect to Chiral node".to_string(),
            details: json!({
                "connection_error": e.to_string(),
                "endpoint": NETWORK_CONFIG.rpc_endpoint
            }),
            suggestion: "Ensure the Chiral node is running and accessible".to_string(),
            documentation_url: "https://docs.chiral-network.com/errors#node_unavailable"
                .to_string(),
            geth_error: format!("Connection failed: {}", e),
        })?;

    let json_response: serde_json::Value = response.json().await.map_err(|e| EnrichedApiError {
        code: "INVALID_RESPONSE".to_string(),
        message: "Invalid response from node".to_string(),
        details: json!({
            "parse_error": e.to_string()
        }),
        suggestion: "Check node status and configuration".to_string(),
        documentation_url: "https://docs.chiral-network.com/errors#invalid_response".to_string(),
        geth_error: format!("JSON parse error: {}", e),
    })?;

    if let Some(error) = json_response.get("error") {
        let geth_message = error["message"].as_str().unwrap_or("unknown error");
        let enriched_error = enrich_geth_error(geth_message, signed_tx).await;
        return Err(enriched_error);
    }

    let tx_hash = json_response["result"]
        .as_str()
        .ok_or_else(|| EnrichedApiError {
            code: "INVALID_RESPONSE".to_string(),
            message: "Missing transaction hash in response".to_string(),
            details: json!({}),
            suggestion: "Check node configuration and try again".to_string(),
            documentation_url: "https://docs.chiral-network.com/errors#invalid_response"
                .to_string(),
            geth_error: "Missing transaction hash".to_string(),
        })?;

    Ok(BroadcastResponse {
        transaction_hash: tx_hash.to_string(),
        status: "submitted".to_string(),
        timestamp: chrono::Utc::now().to_rfc3339(),
    })
}

/// Get transaction receipt and status
pub async fn get_transaction_receipt(tx_hash: &str) -> Result<TransactionReceipt, String> {
    let receipt_payload = json!({
        "jsonrpc": "2.0",
        "method": "eth_getTransactionReceipt",
        "params": [tx_hash],
        "id": 1
    });

    let response = HTTP_CLIENT
        .post(&NETWORK_CONFIG.rpc_endpoint)
        .json(&receipt_payload)
        .send()
        .await
        .map_err(|e| format!("Failed to get receipt: {}", e))?;

    let receipt_response: serde_json::Value = response
        .json()
        .await
        .map_err(|e| format!("Failed to parse receipt response: {}", e))?;

    if let Some(error) = receipt_response.get("error") {
        return Err(format!("RPC error: {}", error));
    }

    if receipt_response["result"].is_null() {
        let tx_payload = json!({
            "jsonrpc": "2.0",
            "method": "eth_getTransactionByHash",
            "params": [tx_hash],
            "id": 1
        });

        let tx_response = HTTP_CLIENT
            .post(&NETWORK_CONFIG.rpc_endpoint)
            .json(&tx_payload)
            .send()
            .await
            .map_err(|e| format!("Failed to get transaction: {}", e))?;

        let tx_json: serde_json::Value = tx_response
            .json()
            .await
            .map_err(|e| format!("Failed to parse transaction response: {}", e))?;

        if tx_json["result"].is_null() {
            return Ok(TransactionReceipt {
                transaction_hash: tx_hash.to_string(),
                status: "not_found".to_string(),
                block_number: None,
                block_hash: None,
                transaction_index: None,
                gas_used: None,
                effective_gas_price: None,
                confirmations: 0,
                from_address: "".to_string(),
                to_address: None,
                value: "0".to_string(),
                nonce: 0,
                logs: vec![],
                confirmation_time: None,
                submission_time: None,
                failure_reason: None,
                error_message: None,
            });
        }

        let tx = &tx_json["result"];
        let from_address = tx["from"].as_str().unwrap_or("").to_string();
        let to_address = tx["to"].as_str().map(|s| s.to_string());
        let value = tx["value"].as_str().unwrap_or("0x0").to_string();
        let nonce = tx["nonce"]
            .as_str()
            .and_then(|s| u64::from_str_radix(&s[2..], 16).ok())
            .unwrap_or(0);

        return Ok(TransactionReceipt {
            transaction_hash: tx_hash.to_string(),
            status: "pending".to_string(),
            block_number: None,
            block_hash: None,
            transaction_index: None,
            gas_used: None,
            effective_gas_price: None,
            confirmations: 0,
            from_address,
            to_address,
            value,
            nonce,
            logs: vec![],
            confirmation_time: None,
            submission_time: None,
            failure_reason: None,
            error_message: None,
        });
    }

    let receipt = &receipt_response["result"];
    let status = if receipt["status"].as_str() == Some("0x1") {
        "success".to_string()
    } else {
        "failed".to_string()
    };

    let block_number = receipt["blockNumber"]
        .as_str()
        .and_then(|s| u64::from_str_radix(&s[2..], 16).ok());

    let confirmations = if let Some(block_num) = block_number {
        match get_block_number().await {
            Ok(latest) => latest.saturating_sub(block_num),
            Err(_) => 0,
        }
    } else {
        0
    };

    let tx_payload = json!({
        "jsonrpc": "2.0",
        "method": "eth_getTransactionByHash",
        "params": [tx_hash],
        "id": 1
    });

    let tx_response = HTTP_CLIENT
        .post(&NETWORK_CONFIG.rpc_endpoint)
        .json(&tx_payload)
        .send()
        .await
        .map_err(|e| format!("Failed to get transaction: {}", e))?;

    let tx_json: serde_json::Value = tx_response
        .json()
        .await
        .map_err(|e| format!("Failed to parse transaction response: {}", e))?;

    let tx = &tx_json["result"];

    Ok(TransactionReceipt {
        transaction_hash: tx_hash.to_string(),
        status: status.clone(),
        block_number,
        block_hash: receipt["blockHash"].as_str().map(|s| s.to_string()),
        transaction_index: receipt["transactionIndex"]
            .as_str()
            .and_then(|s| u32::from_str_radix(&s[2..], 16).ok()),
        gas_used: receipt["gasUsed"]
            .as_str()
            .and_then(|s| u64::from_str_radix(&s[2..], 16).ok()),
        effective_gas_price: receipt["effectiveGasPrice"].as_str().map(|s| s.to_string()),
        confirmations,
        from_address: tx["from"].as_str().unwrap_or("").to_string(),
        to_address: tx["to"].as_str().map(|s| s.to_string()),
        value: tx["value"].as_str().unwrap_or("0x0").to_string(),
        nonce: tx["nonce"]
            .as_str()
            .and_then(|s| u64::from_str_radix(&s[2..], 16).ok())
            .unwrap_or(0),
        logs: receipt["logs"].as_array().unwrap_or(&vec![]).clone(),
        confirmation_time: None,
        submission_time: None,
        failure_reason: if status == "failed" {
            Some("execution reverted".to_string())
        } else {
            None
        },
        error_message: None,
    })
}

/// Get the next valid nonce for an address
pub async fn get_transaction_count(address: &str) -> Result<u64, String> {
    let payload = json!({
        "jsonrpc": "2.0",
        "method": "eth_getTransactionCount",
        "params": [address, "pending"],
        "id": 1
    });

    let response = HTTP_CLIENT
        .post(&NETWORK_CONFIG.rpc_endpoint)
        .json(&payload)
        .send()
        .await
        .map_err(|e| format!("Failed to get transaction count: {}", e))?;

    let json_response: serde_json::Value = response
        .json()
        .await
        .map_err(|e| format!("Failed to parse response: {}", e))?;

    if let Some(error) = json_response.get("error") {
        return Err(format!("RPC error: {}", error));
    }

    let nonce_hex = json_response["result"]
        .as_str()
        .ok_or("Invalid transaction count response")?;

    let nonce = u64::from_str_radix(&nonce_hex[2..], 16)
        .map_err(|e| format!("Failed to parse nonce: {}", e))?;

    Ok(nonce)
}

/// Get detailed nonce information for an address
pub async fn get_address_nonce(address: &str) -> Result<NonceInfo, String> {
    let pending_nonce = get_transaction_count(address).await?;

    let payload = json!({
        "jsonrpc": "2.0",
        "method": "eth_getTransactionCount",
        "params": [address, "latest"],
        "id": 1
    });

    let response = HTTP_CLIENT
        .post(&NETWORK_CONFIG.rpc_endpoint)
        .json(&payload)
        .send()
        .await
        .map_err(|e| format!("Failed to get confirmed nonce: {}", e))?;

    let json_response: serde_json::Value = response
        .json()
        .await
        .map_err(|e| format!("Failed to parse response: {}", e))?;

    let confirmed_nonce = if let Some(nonce_hex) = json_response["result"].as_str() {
        u64::from_str_radix(&nonce_hex[2..], 16).unwrap_or(0)
    } else {
        0
    };

    Ok(NonceInfo {
        address: address.to_string(),
        next_nonce: pending_nonce,
        pending_count: pending_nonce.saturating_sub(confirmed_nonce),
        confirmed_count: confirmed_nonce,
    })
}

/// Estimate gas for a transaction
pub async fn estimate_gas(
    from: &str,
    to: &str,
    value: &str,
    data: Option<&str>,
) -> Result<u64, String> {
    let mut params = json!({
        "from": from,
        "to": to,
        "value": value
    });

    if let Some(data) = data {
        params["data"] = json!(data);
    }

    let payload = json!({
        "jsonrpc": "2.0",
        "method": "eth_estimateGas",
        "params": [params],
        "id": 1
    });

    let response = HTTP_CLIENT
        .post(&NETWORK_CONFIG.rpc_endpoint)
        .json(&payload)
        .send()
        .await
        .map_err(|e| format!("Failed to estimate gas: {}", e))?;

    let json_response: serde_json::Value = response
        .json()
        .await
        .map_err(|e| format!("Failed to parse response: {}", e))?;

    if let Some(error) = json_response.get("error") {
        return Err(format!("Gas estimation failed: {}", error));
    }

    let gas_hex = json_response["result"]
        .as_str()
        .ok_or("Invalid gas estimate response")?;

    let gas = u64::from_str_radix(&gas_hex[2..], 16)
        .map_err(|e| format!("Failed to parse gas estimate: {}", e))?;

    Ok(gas)
}

/// Get current network gas price
pub async fn get_gas_price() -> Result<String, String> {
    let payload = json!({
        "jsonrpc": "2.0",
        "method": "eth_gasPrice",
        "params": [],
        "id": 1
    });

    let response = HTTP_CLIENT
        .post(&NETWORK_CONFIG.rpc_endpoint)
        .json(&payload)
        .send()
        .await
        .map_err(|e| format!("Failed to get gas price: {}", e))?;

    let json_response: serde_json::Value = response
        .json()
        .await
        .map_err(|e| format!("Failed to parse response: {}", e))?;

    if let Some(error) = json_response.get("error") {
        return Err(format!("RPC error: {}", error));
    }

    let gas_price_hex = json_response["result"]
        .as_str()
        .ok_or("Invalid gas price response")?;

    Ok(gas_price_hex.to_string())
}

/// Get recommended gas prices with timing estimates
pub async fn get_recommended_gas_prices() -> Result<GasPrices, String> {
    let base_price = get_gas_price().await?;
    let base_price_dec = u64::from_str_radix(&base_price[2..], 16)
        .map_err(|e| format!("Failed to parse base gas price: {}", e))?;

    let slow = base_price_dec;
    let standard = base_price_dec * 125 / 100;
    let fast = base_price_dec * 150 / 100;

    Ok(GasPrices {
        slow: format!("0x{:x}", slow),
        standard: format!("0x{:x}", standard),
        fast: format!("0x{:x}", fast),
        slow_time: "~2 minutes".to_string(),
        standard_time: "~1 minute".to_string(),
        fast_time: "~30 seconds".to_string(),
        network_congestion: "low".to_string(),
        base_fee: base_price,
    })
}

// Note: estimate_transaction, get_network_status, and get_transaction_history
// would require additional dependencies from ethereum.rs (get_balance, get_peer_count, etc.)
// If needed, these can be added or the functions can accept those values as parameters<|MERGE_RESOLUTION|>--- conflicted
+++ resolved
@@ -1,14 +1,9 @@
 // transactions.rs - Transaction handling with enriched error responses
 // This module provides Geth RPC interaction with developer-friendly error enrichment
 
-<<<<<<< HEAD
-use crate::ethereum::{get_balance, get_block_number, HTTP_CLIENT, NETWORK_CONFIG};
-use rlp::Rlp;
-=======
 use crate::ethereum::{NETWORK_CONFIG, HTTP_CLIENT, get_balance, get_block_number};
 use rlp::{Rlp, RlpStream};
 use secp256k1::{ecdsa::RecoverableSignature, ecdsa::RecoveryId, Message, Secp256k1};
->>>>>>> 3aabca1b
 use serde::{Deserialize, Serialize};
 use serde_json::json;
 use sha3::{Digest, Keccak256};
@@ -149,7 +144,7 @@
     if !address.starts_with("0x") || address.len() != 42 {
         return false;
     }
-
+    
     hex::decode(&address[2..]).is_ok()
 }
 
@@ -164,25 +159,15 @@
     let tx_bytes = hex::decode(hex_str).map_err(|e| format!("Invalid hex: {}", e))?;
     let rlp = Rlp::new(&tx_bytes);
 
-    if rlp
-        .item_count()
-        .map_err(|e| format!("RLP decode error: {}", e))?
-        < 9
-    {
+    if rlp.item_count().map_err(|e| format!("RLP decode error: {}", e))? < 9 {
         return Err("Invalid transaction format".to_string());
     }
 
     let nonce: u64 = rlp.val_at(0).map_err(|e| format!("Invalid nonce: {}", e))?;
-    let gas_price: u128 = rlp
-        .val_at(1)
-        .map_err(|e| format!("Invalid gas price: {}", e))?;
-    let gas_limit: u64 = rlp
-        .val_at(2)
-        .map_err(|e| format!("Invalid gas limit: {}", e))?;
-
-    let to_bytes: Vec<u8> = rlp
-        .val_at(3)
-        .map_err(|e| format!("Invalid to address: {}", e))?;
+    let gas_price: u128 = rlp.val_at(1).map_err(|e| format!("Invalid gas price: {}", e))?;
+    let gas_limit: u64 = rlp.val_at(2).map_err(|e| format!("Invalid gas limit: {}", e))?;
+    
+    let to_bytes: Vec<u8> = rlp.val_at(3).map_err(|e| format!("Invalid to address: {}", e))?;
     let to = if to_bytes.is_empty() {
         None
     } else {
@@ -192,13 +177,13 @@
     let value: u128 = rlp.val_at(4).map_err(|e| format!("Invalid value: {}", e))?;
     let data: Vec<u8> = rlp.val_at(5).map_err(|e| format!("Invalid data: {}", e))?;
     let v: u64 = rlp.val_at(6).map_err(|e| format!("Invalid v: {}", e))?;
-
+    
     let r_bytes: Vec<u8> = rlp.val_at(7).map_err(|e| format!("Invalid r: {}", e))?;
     let s_bytes: Vec<u8> = rlp.val_at(8).map_err(|e| format!("Invalid s: {}", e))?;
 
     let mut r = [0u8; 32];
     let mut s = [0u8; 32];
-
+    
     if r_bytes.len() <= 32 {
         let start = 32 - r_bytes.len();
         r[start..].copy_from_slice(&r_bytes);
@@ -225,20 +210,6 @@
     })
 }
 
-<<<<<<< HEAD
-/// Recover sender address from transaction signature (simplified)
-/// NOTE: This is a placeholder - in production, use proper ECDSA recovery
-fn recover_sender(
-    _tx_bytes: &[u8],
-    _v: u64,
-    _r: &[u8; 32],
-    _s: &[u8; 32],
-) -> Result<String, String> {
-    // TODO: Implement proper ECDSA recovery using secp256k1
-    // For now, return placeholder - actual recovery would use the transaction hash
-    // and signature to recover the public key, then derive the address
-    Ok("0x0000000000000000000000000000000000000000".to_string())
-=======
 /// Recover sender address from transaction signature using ECDSA recovery
 /// 
 /// This implements proper Ethereum signature recovery:
@@ -313,7 +284,6 @@
     let address = format!("0x{}", hex::encode(&pubkey_hash[12..])); // Last 20 bytes
     
     Ok(address)
->>>>>>> 3aabca1b
 }
 
 // ============================================================================
@@ -398,7 +368,7 @@
                     }
                     Err(_) => 0u128,
                 };
-
+                    
                 let gas_cost = decoded_tx.gas_limit as u128 * decoded_tx.gas_price;
                 let total_required = decoded_tx.value + gas_cost;
                 let shortfall = total_required.saturating_sub(balance_wei);
@@ -543,9 +513,7 @@
 // ============================================================================
 
 /// Broadcast a signed transaction to the network with enriched error handling
-pub async fn broadcast_raw_transaction(
-    signed_tx: &str,
-) -> Result<BroadcastResponse, EnrichedApiError> {
+pub async fn broadcast_raw_transaction(signed_tx: &str) -> Result<BroadcastResponse, EnrichedApiError> {
     let payload = json!({
         "jsonrpc": "2.0",
         "method": "eth_sendRawTransaction",
@@ -566,21 +534,23 @@
                 "endpoint": NETWORK_CONFIG.rpc_endpoint
             }),
             suggestion: "Ensure the Chiral node is running and accessible".to_string(),
-            documentation_url: "https://docs.chiral-network.com/errors#node_unavailable"
-                .to_string(),
+            documentation_url: "https://docs.chiral-network.com/errors#node_unavailable".to_string(),
             geth_error: format!("Connection failed: {}", e),
         })?;
 
-    let json_response: serde_json::Value = response.json().await.map_err(|e| EnrichedApiError {
-        code: "INVALID_RESPONSE".to_string(),
-        message: "Invalid response from node".to_string(),
-        details: json!({
-            "parse_error": e.to_string()
-        }),
-        suggestion: "Check node status and configuration".to_string(),
-        documentation_url: "https://docs.chiral-network.com/errors#invalid_response".to_string(),
-        geth_error: format!("JSON parse error: {}", e),
-    })?;
+    let json_response: serde_json::Value = response
+        .json()
+        .await
+        .map_err(|e| EnrichedApiError {
+            code: "INVALID_RESPONSE".to_string(),
+            message: "Invalid response from node".to_string(),
+            details: json!({
+                "parse_error": e.to_string()
+            }),
+            suggestion: "Check node status and configuration".to_string(),
+            documentation_url: "https://docs.chiral-network.com/errors#invalid_response".to_string(),
+            geth_error: format!("JSON parse error: {}", e),
+        })?;
 
     if let Some(error) = json_response.get("error") {
         let geth_message = error["message"].as_str().unwrap_or("unknown error");
@@ -595,8 +565,7 @@
             message: "Missing transaction hash in response".to_string(),
             details: json!({}),
             suggestion: "Check node configuration and try again".to_string(),
-            documentation_url: "https://docs.chiral-network.com/errors#invalid_response"
-                .to_string(),
+            documentation_url: "https://docs.chiral-network.com/errors#invalid_response".to_string(),
             geth_error: "Missing transaction hash".to_string(),
         })?;
 
@@ -678,8 +647,7 @@
         let from_address = tx["from"].as_str().unwrap_or("").to_string();
         let to_address = tx["to"].as_str().map(|s| s.to_string());
         let value = tx["value"].as_str().unwrap_or("0x0").to_string();
-        let nonce = tx["nonce"]
-            .as_str()
+        let nonce = tx["nonce"].as_str()
             .and_then(|s| u64::from_str_radix(&s[2..], 16).ok())
             .unwrap_or(0);
 
@@ -711,8 +679,7 @@
         "failed".to_string()
     };
 
-    let block_number = receipt["blockNumber"]
-        .as_str()
+    let block_number = receipt["blockNumber"].as_str()
         .and_then(|s| u64::from_str_radix(&s[2..], 16).ok());
 
     let confirmations = if let Some(block_num) = block_number {
@@ -750,29 +717,22 @@
         status: status.clone(),
         block_number,
         block_hash: receipt["blockHash"].as_str().map(|s| s.to_string()),
-        transaction_index: receipt["transactionIndex"]
-            .as_str()
+        transaction_index: receipt["transactionIndex"].as_str()
             .and_then(|s| u32::from_str_radix(&s[2..], 16).ok()),
-        gas_used: receipt["gasUsed"]
-            .as_str()
+        gas_used: receipt["gasUsed"].as_str()
             .and_then(|s| u64::from_str_radix(&s[2..], 16).ok()),
         effective_gas_price: receipt["effectiveGasPrice"].as_str().map(|s| s.to_string()),
         confirmations,
         from_address: tx["from"].as_str().unwrap_or("").to_string(),
         to_address: tx["to"].as_str().map(|s| s.to_string()),
         value: tx["value"].as_str().unwrap_or("0x0").to_string(),
-        nonce: tx["nonce"]
-            .as_str()
+        nonce: tx["nonce"].as_str()
             .and_then(|s| u64::from_str_radix(&s[2..], 16).ok())
             .unwrap_or(0),
         logs: receipt["logs"].as_array().unwrap_or(&vec![]).clone(),
         confirmation_time: None,
         submission_time: None,
-        failure_reason: if status == "failed" {
-            Some("execution reverted".to_string())
-        } else {
-            None
-        },
+        failure_reason: if status == "failed" { Some("execution reverted".to_string()) } else { None },
         error_message: None,
     })
 }
@@ -815,7 +775,7 @@
 /// Get detailed nonce information for an address
 pub async fn get_address_nonce(address: &str) -> Result<NonceInfo, String> {
     let pending_nonce = get_transaction_count(address).await?;
-
+    
     let payload = json!({
         "jsonrpc": "2.0",
         "method": "eth_getTransactionCount",
@@ -850,12 +810,7 @@
 }
 
 /// Estimate gas for a transaction
-pub async fn estimate_gas(
-    from: &str,
-    to: &str,
-    value: &str,
-    data: Option<&str>,
-) -> Result<u64, String> {
+pub async fn estimate_gas(from: &str, to: &str, value: &str, data: Option<&str>) -> Result<u64, String> {
     let mut params = json!({
         "from": from,
         "to": to,
@@ -953,6 +908,7 @@
     })
 }
 
+
 // Note: estimate_transaction, get_network_status, and get_transaction_history
 // would require additional dependencies from ethereum.rs (get_balance, get_peer_count, etc.)
 // If needed, these can be added or the functions can accept those values as parameters