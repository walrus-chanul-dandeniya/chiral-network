use async_trait::async_trait;
use blockstore::{
    block::{Block, CidError},
    InMemoryBlockstore,
};
pub use cid::Cid;
use futures::future::{BoxFuture, FutureExt};
use futures::io::{AsyncRead as FAsyncRead, AsyncWrite as FAsyncWrite};
use futures::{AsyncReadExt as _, AsyncWriteExt as _};
use futures_util::StreamExt;
use libp2p::multiaddr::Protocol;
pub use multihash_codetable::{Code, MultihashDigest};
use relay::client::Event as RelayClientEvent;
use serde::{Deserialize, Serialize};
use std::collections::{HashMap, HashSet, VecDeque};
use std::net::{IpAddr, SocketAddr};
use std::sync::atomic::{AtomicU64, Ordering};
use std::sync::Arc;
use std::time::{Duration, SystemTime, UNIX_EPOCH};
use tokio::sync::{mpsc, oneshot, Mutex};
use tokio_util::compat::TokioAsyncReadCompatExt;
use tracing::{debug, error, info, warn};

use crate::peer_selection::{PeerMetrics, PeerSelectionService, SelectionStrategy};
use crate::webrtc_service::{get_webrtc_service, FileChunk};
use std::io::{self};
use tokio_socks::tcp::Socks5Stream;

use std::pin::Pin;
use std::task::{Context, Poll};

// Import the missing types
use crate::file_transfer::FileTransferService;
use std::error::Error;

// Trait alias to abstract over async I/O types used by proxy transport
pub trait AsyncIo: FAsyncRead + FAsyncWrite + Unpin + Send {}
impl<T: FAsyncRead + FAsyncWrite + Unpin + Send> AsyncIo for T {}

use libp2p::core::upgrade::Version;
use libp2p::{
    autonat::v2,
    core::{
        muxing::StreamMuxerBox,
        // FIXED E0432: ListenerEvent is removed, only import what is available.
        transport::{
            choice::OrTransport, Boxed, DialOpts, ListenerId, Transport, TransportError,
            TransportEvent,
        },
    },
    dcutr,
    identify::{self, Event as IdentifyEvent},
    identity,
    kad::{
        self, store::MemoryStore, Behaviour as Kademlia, Config as KademliaConfig,
        Event as KademliaEvent, GetRecordOk, Mode, PutRecordOk, QueryResult, Record,
    },
    mdns::{tokio::Behaviour as Mdns, Event as MdnsEvent},
    noise,
    ping::{self, Behaviour as Ping, Event as PingEvent},
    relay, request_response as rr,
    swarm::{behaviour::toggle, NetworkBehaviour, SwarmEvent},
    tcp, Multiaddr, PeerId, StreamProtocol, Swarm, SwarmBuilder,
};
use rand::rngs::OsRng;
const EXPECTED_PROTOCOL_VERSION: &str = "/chiral/1.0.0";
const MAX_MULTIHASH_LENGHT: usize = 64;
pub const RAW_CODEC: u64 = 0x55;
const CHUNK_SIZE: usize = 256 * 1024; // 256 KiB (262144 bytes)

#[derive(Debug, Clone, Serialize, Deserialize)]
#[serde(rename_all = "camelCase")]
pub struct FileMetadata {
    /// The CID (Content Identifier) used for retrieval from the DHT/Bitswap network.
    /// This is the root CID that points to a block containing child chunk CIDs.
    pub file_hash: String, // This is the root CID
    pub file_name: String,
    pub file_size: u64,
    pub file_data: Vec<u8>, // holds the actual file data
    pub seeders: Vec<String>,
    pub created_at: u64,
    pub mime_type: Option<String>,
    /// Whether the file is encrypted
    pub is_encrypted: bool,
    /// The encryption method used (e.g., "AES-256-GCM")
    pub encryption_method: Option<String>,
    /// Fingerprint of the encryption key for identification
    pub key_fingerprint: Option<String>,
    /// The Merkle root hash for integrity verification (optional, separate from file_hash)
    pub merkle_root: Option<String>,
    // --- VERSIONING FIELDS ---
    pub version: Option<u32>,
    pub parent_hash: Option<String>,
    pub cids: Option<Vec<Cid>>, // list of CIDs for all chunks
    pub is_root: bool,
}

#[derive(Debug, Clone, Copy, Serialize, Deserialize, PartialEq, Eq)]
#[serde(rename_all = "snake_case")]
pub enum NatReachabilityState {
    Unknown,
    Public,
    Private,
}

impl Default for NatReachabilityState {
    fn default() -> Self {
        NatReachabilityState::Unknown
    }
}

#[derive(Debug, Clone, Copy, Serialize, Deserialize, PartialEq, Eq)]
#[serde(rename_all = "snake_case")]
pub enum NatConfidence {
    Low,
    Medium,
    High,
}

impl Default for NatConfidence {
    fn default() -> Self {
        NatConfidence::Low
    }
}

#[derive(Debug, Clone, Serialize, Deserialize)]
#[serde(rename_all = "camelCase")]
pub struct NatHistoryItem {
    pub state: NatReachabilityState,
    pub confidence: NatConfidence,
    pub timestamp: u64,
    pub summary: Option<String>,
}

#[derive(Debug, Clone)]
struct ReachabilityRecord {
    state: NatReachabilityState,
    confidence: NatConfidence,
    timestamp: SystemTime,
    summary: Option<String>,
}
/// thread-safe, mutable block store

#[derive(NetworkBehaviour)]
struct DhtBehaviour {
    kademlia: Kademlia<MemoryStore>,
    identify: identify::Behaviour,
    mdns: Mdns,
    bitswap: beetswap::Behaviour<MAX_MULTIHASH_LENGHT, InMemoryBlockstore<MAX_MULTIHASH_LENGHT>>,
    ping: ping::Behaviour,
    proxy_rr: rr::Behaviour<ProxyCodec>,
    webrtc_signaling_rr: rr::Behaviour<WebRTCSignalingCodec>,
    autonat_client: toggle::Toggle<v2::client::Behaviour>,
    autonat_server: toggle::Toggle<v2::server::Behaviour>,
    relay_client: relay::client::Behaviour,
    dcutr: toggle::Toggle<dcutr::Behaviour>,
}
#[derive(Debug)]
pub enum DhtCommand {
    PublishFile(FileMetadata),
    SearchFile(String),
    DownloadFile(FileMetadata),
    ConnectPeer(String),
    DisconnectPeer(PeerId),
    GetPeerCount(oneshot::Sender<usize>),
    Echo {
        peer: PeerId,
        payload: Vec<u8>,
        tx: oneshot::Sender<Result<Vec<u8>, String>>,
    },
    Shutdown(oneshot::Sender<()>),
    StopPublish(String),
    GetProviders {
        file_hash: String,
        sender: oneshot::Sender<Result<Vec<String>, String>>,
    },
    SendWebRTCOffer {
        peer: PeerId,
        offer_request: WebRTCOfferRequest,
        sender: oneshot::Sender<Result<WebRTCAnswerResponse, String>>,
    },
    SendMessageToPeer {
        target_peer_id: PeerId,
        message: serde_json::Value,
    },
    StoreBlock {
        cid: Cid,
        data: Vec<u8>,
    },
}

#[derive(Debug, Clone, Serialize)]
pub enum DhtEvent {
    PeerDiscovered(String),
    PeerConnected(String),
    PeerDisconnected(String),
    FileDiscovered(FileMetadata),
    FileNotFound(String),
    DownloadedFile(FileMetadata),
    FileDownloaded {
        file_hash: String,
    },
    Error(String),
    Info(String),
    Warning(String),
    PublishedFile(FileMetadata),
    ProxyStatus {
        id: String,
        address: String,
        status: String,
        latency_ms: Option<u64>,
        error: Option<String>,
    },
    PeerRtt {
        peer: String,
        rtt_ms: u64,
    },
    EchoReceived {
        from: String,
        utf8: Option<String>,
        bytes: usize,
    },
    NatStatus {
        state: NatReachabilityState,
        confidence: NatConfidence,
        last_error: Option<String>,
        summary: Option<String>,
    },
    BitswapDataReceived {
        query_id: String,
        data: Vec<u8>,
    },
    BitswapError {
        query_id: String,
        error: String,
    },
}

// ------------ Proxy Manager Structs and Enums ------------
#[derive(Debug, Clone, Default)]
struct ProxyManager {
    targets: std::collections::HashSet<PeerId>,
    capable: std::collections::HashSet<PeerId>,
    online: std::collections::HashSet<PeerId>,
    relay_pending: std::collections::HashSet<PeerId>,
    relay_ready: std::collections::HashSet<PeerId>,
}

impl ProxyManager {
    fn set_target(&mut self, id: PeerId) {
        self.targets.insert(id);
    }
    fn clear_target(&mut self, id: &PeerId) {
        self.targets.remove(id);
    }
    fn set_capable(&mut self, id: PeerId) {
        self.capable.insert(id);
    }
    fn set_online(&mut self, id: PeerId) {
        self.online.insert(id);
    }
    fn set_offline(&mut self, id: &PeerId) {
        self.online.remove(id);
    }
    fn remove_all(&mut self, id: &PeerId) {
        self.targets.remove(id);
        self.capable.remove(id);
        self.online.remove(id);
        self.relay_pending.remove(id);
        self.relay_ready.remove(id);
    }
    fn is_proxy(&self, id: &PeerId) -> bool {
        self.targets.contains(id) || self.capable.contains(id)
    }
    fn mark_relay_pending(&mut self, id: PeerId) -> bool {
        if self.relay_ready.contains(&id) {
            return false;
        }
        self.relay_pending.insert(id)
    }
    fn mark_relay_ready(&mut self, id: PeerId) -> bool {
        self.relay_pending.remove(&id);
        self.relay_ready.insert(id)
    }
    fn has_relay_request(&self, id: &PeerId) -> bool {
        self.relay_pending.contains(id) || self.relay_ready.contains(id)
    }
}

struct PendingEcho {
    peer: PeerId,
    tx: oneshot::Sender<Result<Vec<u8>, String>>,
}

// Runtime type for ProxyManager
type ProxyMgr = Arc<Mutex<ProxyManager>>;

// ----------------------------------------------------------

#[derive(Debug, Clone)]
enum SearchResponse {
    Found(FileMetadata),
    NotFound,
}

#[derive(Debug)]
struct PendingSearch {
    id: u64,
    sender: oneshot::Sender<SearchResponse>,
}

#[derive(Debug, Clone, Default)]
struct DhtMetrics {
    last_bootstrap: Option<SystemTime>,
    last_success: Option<SystemTime>,
    last_error_at: Option<SystemTime>,
    last_error: Option<String>,
    bootstrap_failures: u64,
    listen_addrs: Vec<String>,
    reachability_state: NatReachabilityState,
    reachability_confidence: NatConfidence,
    last_reachability_change: Option<SystemTime>,
    last_probe_at: Option<SystemTime>,
    last_reachability_error: Option<String>,
    observed_addrs: Vec<String>,
    reachability_history: VecDeque<ReachabilityRecord>,
    success_streak: u32,
    failure_streak: u32,
    autonat_enabled: bool,
    // DCUtR metrics
    dcutr_enabled: bool,
    dcutr_hole_punch_attempts: u64,
    dcutr_hole_punch_successes: u64,
    dcutr_hole_punch_failures: u64,
    last_dcutr_success: Option<SystemTime>,
    last_dcutr_failure: Option<SystemTime>,
}

#[derive(Debug, Clone, Serialize)]
#[serde(rename_all = "camelCase")]
pub struct DhtMetricsSnapshot {
    pub peer_count: usize,
    pub last_bootstrap: Option<u64>,
    pub last_peer_event: Option<u64>,
    pub last_error: Option<String>,
    pub last_error_at: Option<u64>,
    pub bootstrap_failures: u64,
    pub listen_addrs: Vec<String>,
    pub reachability: NatReachabilityState,
    pub reachability_confidence: NatConfidence,
    pub last_reachability_change: Option<u64>,
    pub last_probe_at: Option<u64>,
    pub last_reachability_error: Option<String>,
    pub observed_addrs: Vec<String>,
    pub reachability_history: Vec<NatHistoryItem>,
    pub autonat_enabled: bool,
    // DCUtR metrics
    pub dcutr_enabled: bool,
    pub dcutr_hole_punch_attempts: u64,
    pub dcutr_hole_punch_successes: u64,
    pub dcutr_hole_punch_failures: u64,
    pub last_dcutr_success: Option<u64>,
    pub last_dcutr_failure: Option<u64>,
}

// ------Proxy Protocol Implementation------
#[derive(Clone, Debug, Default)]
struct ProxyCodec;

#[derive(Clone, Debug, Default)]
struct WebRTCSignalingCodec;

#[derive(Debug, Clone)]
struct EchoRequest(pub Vec<u8>);
#[derive(Debug, Clone)]
struct EchoResponse(pub Vec<u8>);

// WebRTC Signaling Protocol
#[derive(Debug, Clone, serde::Serialize, serde::Deserialize)]
pub struct WebRTCOfferRequest {
    pub offer_sdp: String,
    pub file_hash: String,
    pub requester_peer_id: String,
}

#[derive(Debug, Clone, serde::Serialize, serde::Deserialize)]
pub struct WebRTCAnswerResponse {
    pub answer_sdp: String,
}

// 4byte LE length prefix
async fn read_framed<T: FAsyncRead + Unpin + Send>(io: &mut T) -> std::io::Result<Vec<u8>> {
    let mut len_buf = [0u8; 4];
    io.read_exact(&mut len_buf).await?;
    let len = u32::from_le_bytes(len_buf) as usize;
    let mut data = vec![0u8; len];
    io.read_exact(&mut data).await?;
    Ok(data)
}
async fn write_framed<T: FAsyncWrite + Unpin + Send>(
    io: &mut T,
    data: Vec<u8>,
) -> std::io::Result<()> {
    io.write_all(&(data.len() as u32).to_le_bytes()).await?;
    io.write_all(&data).await?;
    io.flush().await
}

#[async_trait::async_trait]
impl rr::Codec for ProxyCodec {
    type Protocol = String;
    type Request = EchoRequest;
    type Response = EchoResponse;

    async fn read_request<T>(
        &mut self,
        _: &Self::Protocol,
        io: &mut T,
    ) -> std::io::Result<Self::Request>
    where
        // CORRECTED: FAsyncRead is now correctly defined via the new imports
        T: FAsyncRead + Unpin + Send,
    {
        Ok(EchoRequest(read_framed(io).await?))
    }
    async fn read_response<T>(
        &mut self,
        _: &Self::Protocol,
        io: &mut T,
    ) -> std::io::Result<Self::Response>
    where
        // CORRECTED: FAsyncRead is now correctly defined via the new imports
        T: FAsyncRead + Unpin + Send,
    {
        Ok(EchoResponse(read_framed(io).await?))
    }
    async fn write_request<T>(
        &mut self,
        _: &Self::Protocol,
        io: &mut T,
        EchoRequest(data): EchoRequest,
    ) -> std::io::Result<()>
    where
        // CORRECTED: FAsyncWrite is now correctly defined via the new imports
        T: FAsyncWrite + Unpin + Send,
    {
        write_framed(io, data).await
    }
    async fn write_response<T>(
        &mut self,
        _: &Self::Protocol,
        io: &mut T,
        EchoResponse(data): EchoResponse,
    ) -> std::io::Result<()>
    where
        // CORRECTED: FAsyncWrite is now correctly defined via the new imports
        T: FAsyncWrite + Unpin + Send,
    {
        write_framed(io, data).await
    }
}

// ------WebRTC Signaling Protocol Implementation------
#[async_trait::async_trait]
impl rr::Codec for WebRTCSignalingCodec {
    type Protocol = String;
    type Request = WebRTCOfferRequest;
    type Response = WebRTCAnswerResponse;

    async fn read_request<T>(
        &mut self,
        _: &Self::Protocol,
        io: &mut T,
    ) -> std::io::Result<Self::Request>
    where
        T: FAsyncRead + Unpin + Send,
    {
        let data = read_framed(io).await?;
        let request: WebRTCOfferRequest = serde_json::from_slice(&data)
            .map_err(|e| std::io::Error::new(std::io::ErrorKind::InvalidData, e))?;
        Ok(request)
    }
    async fn read_response<T>(
        &mut self,
        _: &Self::Protocol,
        io: &mut T,
    ) -> std::io::Result<Self::Response>
    where
        T: FAsyncRead + Unpin + Send,
    {
        let data = read_framed(io).await?;
        let response: WebRTCAnswerResponse = serde_json::from_slice(&data)
            .map_err(|e| std::io::Error::new(std::io::ErrorKind::InvalidData, e))?;
        Ok(response)
    }
    async fn write_request<T>(
        &mut self,
        _: &Self::Protocol,
        io: &mut T,
        request: WebRTCOfferRequest,
    ) -> std::io::Result<()>
    where
        T: FAsyncWrite + Unpin + Send,
    {
        let data = serde_json::to_vec(&request)
            .map_err(|e| std::io::Error::new(std::io::ErrorKind::InvalidData, e))?;
        write_framed(io, data).await
    }
    async fn write_response<T>(
        &mut self,
        _: &Self::Protocol,
        io: &mut T,
        response: WebRTCAnswerResponse,
    ) -> std::io::Result<()>
    where
        T: FAsyncWrite + Unpin + Send,
    {
        let data = serde_json::to_vec(&response)
            .map_err(|e| std::io::Error::new(std::io::ErrorKind::InvalidData, e))?;
        write_framed(io, data).await
    }
}
#[derive(Clone)]
struct Socks5Transport {
    proxy: SocketAddr,
}

#[async_trait]
impl Transport for Socks5Transport {
    type Output = Box<dyn AsyncIo>;
    type Error = io::Error;
    type ListenerUpgrade = futures::future::Pending<Result<Self::Output, Self::Error>>;
    // FIXED E0412: Use imported BoxFuture
    type Dial = BoxFuture<'static, Result<Self::Output, Self::Error>>;

    // FIXED E0050, E0046: Corrected implementation
    fn listen_on(
        &mut self,
        _id: ListenerId,
        _addr: libp2p::Multiaddr,
    ) -> Result<(), TransportError<Self::Error>> {
        Err(TransportError::Other(io::Error::new(
            io::ErrorKind::Other,
            "SOCKS5 transport does not support listening",
        )))
    }

    fn remove_listener(&mut self, _id: ListenerId) -> bool {
        false
    }

    fn poll(
        self: Pin<&mut Self>,
        _cx: &mut Context<'_>,
    ) -> Poll<TransportEvent<Self::ListenerUpgrade, Self::Error>> {
        Poll::Pending
    }

    fn dial(
        &mut self,
        addr: libp2p::Multiaddr,
        _opts: DialOpts,
    ) -> Result<Self::Dial, TransportError<Self::Error>> {
        let proxy = self.proxy;

        // Convert Multiaddr to string for SOCKS5 connection
        let target = match addr_to_socket_addr(&addr) {
            Some(socket_addr) => socket_addr.to_string(),
            None => {
                return Err(TransportError::Other(io::Error::new(
                    io::ErrorKind::InvalidInput,
                    "Invalid address for SOCKS5",
                )))
            }
        };

        Ok(async move {
            let stream = Socks5Stream::connect(proxy, target)
                .await
                .map_err(|e| io::Error::new(io::ErrorKind::Other, e.to_string()))?;

            // CORRECT: Convert tokio stream to futures stream via .compat().
            let compat = stream.compat();
            // The compat stream correctly implements FAsyncRead/FAsyncWrite required by AsyncIo.
            Ok(Box::new(compat) as Box<dyn AsyncIo>)
        }
        .boxed())
    }
}

// Helper function to convert Multiaddr to SocketAddr
fn addr_to_socket_addr(addr: &libp2p::Multiaddr) -> Option<SocketAddr> {
    use libp2p::multiaddr::Protocol;

    let mut iter = addr.iter();
    match (iter.next(), iter.next()) {
        (Some(Protocol::Ip4(ip)), Some(Protocol::Tcp(port))) => {
            Some(SocketAddr::new(ip.into(), port))
        }
        (Some(Protocol::Ip6(ip)), Some(Protocol::Tcp(port))) => {
            Some(SocketAddr::new(ip.into(), port))
        }
        _ => None,
    }
}

fn build_relay_listen_addr(base: &Multiaddr) -> Option<Multiaddr> {
    let mut addr = base.clone();
    match addr.pop() {
        Some(libp2p::multiaddr::Protocol::P2p(_)) => {
            addr.push(libp2p::multiaddr::Protocol::P2pCircuit);
            Some(addr)
        }
        _ => None,
    }
}

fn extract_relay_peer(address: &Multiaddr) -> Option<PeerId> {
    use libp2p::multiaddr::Protocol;

    let mut last_p2p: Option<PeerId> = None;
    for protocol in address.iter() {
        match protocol {
            Protocol::P2p(peer_id) => {
                last_p2p = Some(peer_id.clone());
            }
            Protocol::P2pCircuit => {
                return last_p2p.clone();
            }
            _ => {}
        }
    }
    None
}

enum RelayTransportOutput {
    Relay(relay::client::Connection),
    Direct(Box<dyn AsyncIo>),
}

impl FAsyncRead for RelayTransportOutput {
    fn poll_read(
        self: Pin<&mut Self>,
        cx: &mut Context<'_>,
        buf: &mut [u8],
    ) -> Poll<Result<usize, std::io::Error>> {
        // SAFETY: We never move the inner value after pinning, so projecting via
        // `get_unchecked_mut` and re-pinning each variant is sound.
        unsafe {
            match self.get_unchecked_mut() {
                RelayTransportOutput::Relay(conn) => Pin::new_unchecked(conn).poll_read(cx, buf),
                RelayTransportOutput::Direct(stream) => {
                    Pin::new_unchecked(stream.as_mut()).poll_read(cx, buf)
                }
            }
        }
    }
}

impl FAsyncWrite for RelayTransportOutput {
    fn poll_write(
        self: Pin<&mut Self>,
        cx: &mut Context<'_>,
        buf: &[u8],
    ) -> Poll<Result<usize, std::io::Error>> {
        unsafe {
            match self.get_unchecked_mut() {
                RelayTransportOutput::Relay(conn) => Pin::new_unchecked(conn).poll_write(cx, buf),
                RelayTransportOutput::Direct(stream) => {
                    Pin::new_unchecked(stream.as_mut()).poll_write(cx, buf)
                }
            }
        }
    }

    fn poll_flush(self: Pin<&mut Self>, cx: &mut Context<'_>) -> Poll<Result<(), std::io::Error>> {
        // SAFETY: See comment in `poll_read`; variants remain pinned in place.
        unsafe {
            match self.get_unchecked_mut() {
                RelayTransportOutput::Relay(conn) => Pin::new_unchecked(conn).poll_flush(cx),
                RelayTransportOutput::Direct(stream) => {
                    Pin::new_unchecked(stream.as_mut()).poll_flush(cx)
                }
            }
        }
    }

    fn poll_close(self: Pin<&mut Self>, cx: &mut Context<'_>) -> Poll<Result<(), std::io::Error>> {
        // SAFETY: See comment in `poll_read`; variants remain pinned in place.
        unsafe {
            match self.get_unchecked_mut() {
                RelayTransportOutput::Relay(conn) => Pin::new_unchecked(conn).poll_close(cx),
                RelayTransportOutput::Direct(stream) => {
                    Pin::new_unchecked(stream.as_mut()).poll_close(cx)
                }
            }
        }
    }
}

impl DhtMetricsSnapshot {
    fn from(metrics: DhtMetrics, peer_count: usize) -> Self {
        fn to_secs(ts: SystemTime) -> Option<u64> {
            ts.duration_since(UNIX_EPOCH).ok().map(|d| d.as_secs())
        }

        let DhtMetrics {
            last_bootstrap,
            last_success,
            last_error_at,
            last_error,
            bootstrap_failures,
            listen_addrs,
            reachability_state,
            reachability_confidence,
            last_reachability_change,
            last_probe_at,
            last_reachability_error,
            observed_addrs,
            reachability_history,
            autonat_enabled,
            dcutr_enabled,
            dcutr_hole_punch_attempts,
            dcutr_hole_punch_successes,
            dcutr_hole_punch_failures,
            last_dcutr_success,
            last_dcutr_failure,
            ..
        } = metrics;

        let history: Vec<NatHistoryItem> = reachability_history
            .into_iter()
            .map(|record| NatHistoryItem {
                state: record.state,
                confidence: record.confidence,
                timestamp: record
                    .timestamp
                    .duration_since(UNIX_EPOCH)
                    .ok()
                    .map(|d| d.as_secs())
                    .unwrap_or_default(),
                summary: record.summary,
            })
            .collect();

        DhtMetricsSnapshot {
            peer_count,
            last_bootstrap: last_bootstrap.and_then(to_secs),
            last_peer_event: last_success.and_then(to_secs),
            last_error,
            last_error_at: last_error_at.and_then(to_secs),
            bootstrap_failures,
            listen_addrs,
            reachability: reachability_state,
            reachability_confidence,
            last_reachability_change: last_reachability_change.and_then(to_secs),
            last_probe_at: last_probe_at.and_then(to_secs),
            last_reachability_error,
            observed_addrs,
            reachability_history: history,
            autonat_enabled,
            dcutr_enabled,
            dcutr_hole_punch_attempts,
            dcutr_hole_punch_successes,
            dcutr_hole_punch_failures,
            last_dcutr_success: last_dcutr_success.and_then(to_secs),
            last_dcutr_failure: last_dcutr_failure.and_then(to_secs),
        }
    }
}

impl DhtMetrics {
    fn record_listen_addr(&mut self, addr: &Multiaddr) {
        let addr_str = addr.to_string();
        if !self
            .listen_addrs
            .iter()
            .any(|existing| existing == &addr_str)
        {
            self.listen_addrs.push(addr_str);
        }
    }

    fn record_observed_addr(&mut self, addr: &Multiaddr) {
        let addr_str = addr.to_string();
        if self
            .observed_addrs
            .iter()
            .any(|existing| existing == &addr_str)
        {
            return;
        }
        self.observed_addrs.push(addr_str);
        if self.observed_addrs.len() > 8 {
            self.observed_addrs.remove(0);
        }
    }

    fn remove_observed_addr(&mut self, addr: &Multiaddr) {
        let addr_str = addr.to_string();
        self.observed_addrs.retain(|existing| existing != &addr_str);
    }

    fn confidence_from_streak(&self, streak: u32) -> NatConfidence {
        match streak {
            0 | 1 => NatConfidence::Low,
            2 | 3 => NatConfidence::Medium,
            _ => NatConfidence::High,
        }
    }

    fn push_history(&mut self, record: ReachabilityRecord) {
        self.reachability_history.push_front(record);
        if self.reachability_history.len() > 10 {
            self.reachability_history.pop_back();
        }
    }

    fn update_reachability(&mut self, state: NatReachabilityState, summary: Option<String>) {
        let now = SystemTime::now();
        self.last_probe_at = Some(now);

        match state {
            NatReachabilityState::Public => {
                self.success_streak = self.success_streak.saturating_add(1);
                self.failure_streak = 0;
                self.last_reachability_error = None;
                self.reachability_confidence = self.confidence_from_streak(self.success_streak);
            }
            NatReachabilityState::Private => {
                self.failure_streak = self.failure_streak.saturating_add(1);
                self.success_streak = 0;
                if let Some(ref s) = summary {
                    self.last_reachability_error = Some(s.clone());
                }
                self.reachability_confidence = self.confidence_from_streak(self.failure_streak);
            }
            NatReachabilityState::Unknown => {
                self.success_streak = 0;
                self.failure_streak = 0;
                self.reachability_confidence = NatConfidence::Low;
                self.last_reachability_error = summary.clone();
            }
        }

        let state_changed = self.reachability_state != state;
        self.reachability_state = state;

        if state_changed {
            self.last_reachability_change = Some(now);
        }

        if state_changed || summary.is_some() {
            self.push_history(ReachabilityRecord {
                state,
                confidence: self.reachability_confidence,
                timestamp: now,
                summary,
            });
        }
    }

    fn note_probe_failure(&mut self, error: String) {
        self.last_reachability_error = Some(error);
    }
}

async fn notify_pending_searches(
    pending: &Arc<Mutex<HashMap<String, Vec<PendingSearch>>>>,
    key: &str,
    response: SearchResponse,
) {
    let waiters = {
        let mut pending = pending.lock().await;
        pending.remove(key)
    };

    if let Some(waiters) = waiters {
        for waiter in waiters {
            let _ = waiter.sender.send(response.clone());
        }
    }
}

async fn run_dht_node(
    mut swarm: Swarm<DhtBehaviour>,
    peer_id: PeerId,
    mut cmd_rx: mpsc::Receiver<DhtCommand>,
    event_tx: mpsc::Sender<DhtEvent>,
    connected_peers: Arc<Mutex<HashSet<PeerId>>>,
    metrics: Arc<Mutex<DhtMetrics>>,
    pending_echo: Arc<Mutex<HashMap<rr::OutboundRequestId, PendingEcho>>>,
    pending_searches: Arc<Mutex<HashMap<String, Vec<PendingSearch>>>>,
    proxy_mgr: ProxyMgr,
    peer_selection: Arc<Mutex<PeerSelectionService>>,
    received_chunks: Arc<Mutex<HashMap<String, HashMap<u32, FileChunk>>>>,
    file_transfer_service: Option<Arc<FileTransferService>>,
    pending_webrtc_offers: Arc<
        Mutex<
            HashMap<rr::OutboundRequestId, oneshot::Sender<Result<WebRTCAnswerResponse, String>>>,
        >,
    >,
    is_bootstrap: bool,
    chunk_size: usize,
) {
    // Periodic bootstrap interval
    let mut shutdown_ack: Option<oneshot::Sender<()>> = None;
    let mut ping_failures: HashMap<PeerId, u8> = HashMap::new();
    let mut queries: HashMap<beetswap::QueryId, u32> = HashMap::new();
    let mut downloaded_chunks: HashMap<usize, Vec<u8>> = HashMap::new();
    let mut current_metadata: Option<FileMetadata> = None;

    'outer: loop {
        tokio::select! {
            cmd = cmd_rx.recv() => {
                match cmd {
                    Some(DhtCommand::Shutdown(ack)) => {
                        info!("Received shutdown signal for DHT node");
                        shutdown_ack = Some(ack);
                        break 'outer;
                    }
                    Some(DhtCommand::PublishFile(mut metadata)) => {
                        // If file_data is NOT empty (non-encrypted files or inline data),
                        // create blocks and generate a root CID
                        if !metadata.file_data.is_empty() {
                            // Store the Merkle root before processing
                            let original_merkle_root = metadata.merkle_root.clone();

                            let blocks = split_into_blocks(&metadata.file_data, chunk_size);
                            let mut block_cids = Vec::new();
                            for (idx, block) in blocks.iter().enumerate() {
                                let cid = match block.cid() {
                                    Ok(c) => c,
                                    Err(e) => {
                                        error!("failed to get cid for block: {}", e);
                                        let _ = event_tx.send(DhtEvent::Error(format!("failed to get cid for block: {}", e))).await;
                                        return;
                                    }
                                };
                                println!("block {} size={} cid={}", idx, block.data().len(), cid);

                                match swarm.behaviour_mut().bitswap.insert_block::<MAX_MULTIHASH_LENGHT>(cid.clone(), block.data().to_vec())                          {
                                    Ok(_) => {},
                                    Err(e) => {
                                        error!("failed to store block {}: {}", cid, e);
                                        let _ = event_tx.send(DhtEvent::Error(format!("failed to store block {}: {}", cid, e))).await;
                                        return;
                                    }
                                };
                                block_cids.push(cid);
                            }

                            // Create root block containing just the CIDs
                            let root_block_data = match serde_json::to_vec(&block_cids) {
                                Ok(data) => data,
                                Err(e) => {
                                    eprintln!("Failed to serialize CIDs: {}", e);
                                    return;
                                }
                            };

                            // Store root block in Bitswap
                            let root_cid = Cid::new_v1(RAW_CODEC, Code::Sha2_256.digest(&root_block_data));
                            match swarm.behaviour_mut().bitswap.insert_block::<MAX_MULTIHASH_LENGHT>(root_cid.clone(), root_block_data) {
                                Ok(_) => {},
                                Err(e) => {
                                    error!("failed to store root block: {}", e);
                                    let _ = event_tx.send(DhtEvent::Error(format!("failed to store root block: {}", e))).await;
                                    return;
                                }
                            }

                            // Clear file data and set file hash to root CID
                            metadata.file_data.clear();
                            metadata.file_hash = root_cid.to_string();
                            // Preserve the Merkle root if it was provided
                            if original_merkle_root.is_some() {
                                metadata.merkle_root = original_merkle_root;
                            }
                            // Don't store CIDs in metadata - they're in the root block now
                            metadata.cids = None;

                            println!("Publishing file with root CID: {} (merkle_root: {:?})",
                                metadata.file_hash, metadata.merkle_root);
                        } else {
                            // File data is empty - chunks and root block are already in Bitswap
                            // (from streaming upload or pre-processed encrypted file)
                            // Use the provided file_hash (which should already be a CID)
                            println!("Publishing file with pre-computed CID: {} (merkle_root: {:?})",
                                metadata.file_hash, metadata.merkle_root);
                        }

                        // Store minimal metadata in DHT
                        let dht_metadata = serde_json::json!({
                            "file_hash": metadata.file_hash,
                            "file_name": metadata.file_name,
                            "file_size": metadata.file_size,
                            "created_at": metadata.created_at,
                            "mime_type": metadata.mime_type,
                            "is_encrypted": metadata.is_encrypted,
                            "encryption_method": metadata.encryption_method,
                            "key_fingerprint": metadata.key_fingerprint,
                            "version": metadata.version,
                            "parent_hash": metadata.parent_hash
                        });

                        let dht_record_data = match serde_json::to_vec(&dht_metadata) {
                            Ok(data) => data,
                            Err(e) => {
                                eprintln!("Failed to serialize DHT metadata: {}", e);
                                return;
                            }
                        };

                        let key = kad::RecordKey::new(&metadata.file_hash.as_bytes());
                        let record = Record {
                                    key,
                                    value: dht_record_data,
                                    publisher: Some(peer_id),
                                    expires: None,
                                };

                        match swarm.behaviour_mut().kademlia.put_record(record, kad::Quorum::One){
                            Ok(query_id) => {
                                info!("started providing file: {}, query id: {:?}", metadata.file_hash, query_id);
                            }
                            Err(e) => {
                                error!("failed to start providing file {}: {}", metadata.file_hash, e);
                                let _ = event_tx.send(DhtEvent::Error(format!("failed to start providing: {}", e))).await;
                            }
                        }

                        // Register this peer as a provider for the file
                        let provider_key = kad::RecordKey::new(&metadata.file_hash.as_bytes());
                        match swarm.behaviour_mut().kademlia.start_providing(provider_key) {
                            Ok(query_id) => {
                                info!("registered as provider for file: {}, query id: {:?}", metadata.file_hash, query_id);
                            }
                            Err(e) => {
                                error!("failed to register as provider for file {}: {}", metadata.file_hash, e);
                                let _ = event_tx.send(DhtEvent::Error(format!("failed to register as provider: {}", e))).await;
                            }
                        }
                        let _ = event_tx.send(DhtEvent::PublishedFile(metadata)).await;
                    }
                    Some(DhtCommand::DownloadFile(file_metadata)) =>{
                        // currently only able to process one download at a time
                        current_metadata = Some(file_metadata.clone());

                        // Get root CID from file hash
                        let root_cid: Cid = match file_metadata.file_hash.parse() {
                            Ok(cid) => cid,
                            Err(e) => {
                                error!("Invalid root CID in file metadata: {}", e);
                                let _ = event_tx.send(DhtEvent::Error(format!("Invalid root CID: {}", e))).await;
                                return;
                            }
                        };

                        // Request the root block which contains the CIDs
                        let root_query_id = swarm.behaviour_mut().bitswap.get(&root_cid);
                        info!("Requesting root block for file: {}", file_metadata.file_hash);

                        // Store the root query ID to handle when we get the root block
                        // We'll need to modify the Bitswap handling to distinguish root blocks from data blocks
                        // For now, we'll handle this in the Bitswap event handler
                    }

                    Some(DhtCommand::StopPublish(file_hash)) => {
                        let key = kad::RecordKey::new(&file_hash);
                        // Remove the record
                        // swarm.behaviour_mut().kademlia.stop_providing(&key);
                        swarm.behaviour_mut().kademlia.remove_record(&key)
                    }
                    Some(DhtCommand::SearchFile(file_hash)) => {
                        let key = kad::RecordKey::new(&file_hash.as_bytes());
                        let _query_id = swarm.behaviour_mut().kademlia.get_record(key);
                        info!("Searching for file: {}", file_hash);
                    }
                    Some(DhtCommand::ConnectPeer(addr)) => {
                        info!("Attempting to connect to: {}", addr);
                        if let Ok(multiaddr) = addr.parse::<Multiaddr>() {
                            let maybe_peer_id = multiaddr.iter().find_map(|p| {
                                if let libp2p::multiaddr::Protocol::P2p(peer_id) = p {
                                    Some(peer_id.clone())
                                } else {
                                    None
                                }
                            });

                            if let Some(peer_id) = maybe_peer_id.clone() {
                                let mut mgr = proxy_mgr.lock().await;
                                mgr.set_target(peer_id);
                                let should_request = !mgr.has_relay_request(&peer_id);
                                if should_request {
                                    mgr.mark_relay_pending(peer_id);
                                }
                                drop(mgr);

                                if should_request {
                                    if let Some(relay_addr) = build_relay_listen_addr(&multiaddr) {
                                        match swarm.listen_on(relay_addr.clone()) {
                                            Ok(_) => {
                                                info!(
                                                    "Requested relay reservation via {}",
                                                    relay_addr
                                                );
                                                let _ = event_tx
                                                    .send(DhtEvent::ProxyStatus {
                                                        id: peer_id.to_string(),
                                                        address: relay_addr.to_string(),
                                                        status: "relay_pending".into(),
                                                        latency_ms: None,
                                                        error: None,
                                                    })
                                                    .await;
                                            }
                                            Err(err) => {
                                                warn!(
                                                    "Failed to request relay reservation via {}: {}",
                                                    relay_addr, err
                                                );
                                                let mut mgr = proxy_mgr.lock().await;
                                                mgr.relay_pending.remove(&peer_id);
                                                let _ = event_tx
                                                    .send(DhtEvent::ProxyStatus {
                                                        id: peer_id.to_string(),
                                                        address: relay_addr.to_string(),
                                                        status: "relay_error".into(),
                                                        latency_ms: None,
                                                        error: Some(err.to_string()),
                                                    })
                                                    .await;
                                            }
                                        }
                                    } else {
                                        warn!(
                                            "Cannot derive relay listen address from {}",
                                            multiaddr
                                        );
                                    }
                                }
                            }

                            match swarm.dial(multiaddr.clone()) {
                                Ok(_) => {
                                    info!("Requested connection to: {}", addr);
                                    info!("  Multiaddr: {}", multiaddr);
                                    info!("  Waiting for ConnectionEstablished event...");
                                }
                                Err(e) => {
                                    error!("Failed to dial {}: {}", addr, e);
                                    let _ = event_tx
                                        .send(DhtEvent::Error(format!("Failed to connect: {}", e)))
                                        .await;
                                }
                            }
                        } else {
                            error!("Invalid multiaddr format: {}", addr);
                            let _ = event_tx
                                .send(DhtEvent::Error(format!("Invalid address: {}", addr)))
                                .await;
                        }
                    }
                    Some(DhtCommand::DisconnectPeer(peer_id)) => {
                        let _ = swarm.disconnect_peer_id(peer_id.clone());
                        proxy_mgr.lock().await.remove_all(&peer_id);
                    }


                    Some(DhtCommand::GetPeerCount(tx)) => {
                        let count = connected_peers.lock().await.len();
                        let _ = tx.send(count);
                    }
                    Some(DhtCommand::Echo { peer, payload, tx }) => {
                        let id = swarm.behaviour_mut().proxy_rr.send_request(&peer, EchoRequest(payload));
                        pending_echo.lock().await.insert(id, PendingEcho { peer, tx });
                    }
                    Some(DhtCommand::GetProviders { file_hash, sender }) => {
                        // Query provider records for this file hash
                        let key = kad::RecordKey::new(&file_hash.as_bytes());
                        let query_id = swarm.behaviour_mut().kademlia.get_providers(key);
                        info!("Querying providers for file: {} (query_id: {:?})", file_hash, query_id);

                        // For now, return connected peers as providers
                        // In a full implementation, we'd wait for the provider query results
                        let connected_peers = connected_peers.lock().await;
                        let providers: Vec<String> = connected_peers.iter().take(3).map(|p| p.to_string()).collect();

                        // Send the response
                        let _ = sender.send(Ok(providers));
                    }
                    Some(DhtCommand::SendWebRTCOffer { peer, offer_request, sender }) => {
                        let id = swarm.behaviour_mut().webrtc_signaling_rr.send_request(&peer, offer_request);
                        pending_webrtc_offers.lock().await.insert(id, sender);
                    }
                    Some(DhtCommand::SendMessageToPeer { target_peer_id, message }) => {
                        // For now, we'll use the proxy protocol to send messages
                        // In a real implementation, this could use a dedicated messaging protocol
                        match serde_json::to_vec(&message) {
                            Ok(message_data) => {
                                // Send the message directly using the proxy protocol
                                let request_id = swarm.behaviour_mut().proxy_rr.send_request(&target_peer_id, EchoRequest(message_data));
                                info!("Sent message to peer {} with request ID {:?}", target_peer_id, request_id);
                            }
                            Err(e) => {
                                error!("Failed to serialize message: {}", e);
                            }
                        }
                    }
                    Some(DhtCommand::StoreBlock { cid, data }) => {
                        match swarm.behaviour_mut().bitswap.insert_block::<MAX_MULTIHASH_LENGHT>(cid, data) {
                            Ok(_) => {
                                debug!("Successfully stored block in Bitswap");
                            }
                            Err(e) => {
                                error!("Failed to store block in Bitswap: {}", e);
                            }
                        }
                    }
                    None => {
                        info!("DHT command channel closed; shutting down node task");
                        break 'outer;
                    }
                }
            }

            event = swarm.next() => if let Some(event) = event {
                match event {
                    SwarmEvent::Behaviour(DhtBehaviourEvent::Kademlia(kad_event)) => {
                        handle_kademlia_event(
                            kad_event,
                            &event_tx,
                            &pending_searches,
                        )
                        .await;
                    }
                    SwarmEvent::Behaviour(DhtBehaviourEvent::Identify(identify_event)) => {
                        handle_identify_event(identify_event, &mut swarm, &event_tx, metrics.clone()).await;
                    }
                    SwarmEvent::Behaviour(DhtBehaviourEvent::Mdns(mdns_event)) => {
                        if !is_bootstrap{
                            handle_mdns_event(mdns_event, &mut swarm, &event_tx).await;
                        }
                    }
                    SwarmEvent::Behaviour(DhtBehaviourEvent::RelayClient(relay_event)) => {
                        match relay_event {
                            RelayClientEvent::ReservationReqAccepted { relay_peer_id, .. } => {
                                let mut mgr = proxy_mgr.lock().await;
                                let newly_ready = mgr.mark_relay_ready(relay_peer_id);
                                drop(mgr);
                                if newly_ready {
                                    let _ = event_tx
                                        .send(DhtEvent::ProxyStatus {
                                            id: relay_peer_id.to_string(),
                                            address: String::new(),
                                            status: "relay_ready".into(),
                                            latency_ms: None,
                                            error: None,
                                        })
                                        .await;
                                }
                            }
                            RelayClientEvent::OutboundCircuitEstablished { relay_peer_id, .. } => {
                                proxy_mgr.lock().await.set_online(relay_peer_id);
                                let _ = event_tx
                                    .send(DhtEvent::ProxyStatus {
                                        id: relay_peer_id.to_string(),
                                        address: String::new(),
                                        status: "relay_circuit".into(),
                                        latency_ms: None,
                                        error: None,
                                    })
                                    .await;
                            }
                            RelayClientEvent::InboundCircuitEstablished { src_peer_id, .. } => {
                                let _ = event_tx
                                    .send(DhtEvent::ProxyStatus {
                                        id: src_peer_id.to_string(),
                                        address: String::new(),
                                        status: "relay_inbound".into(),
                                        latency_ms: None,
                                        error: None,
                                    })
                                    .await;
                            }
                        }
                    }
                    SwarmEvent::Behaviour(DhtBehaviourEvent::Bitswap(bitswap)) => match bitswap {
                        beetswap::Event::GetQueryResponse { query_id, data } => {
                            // Handle successful Bitswap response
                            if let Some(metadata) = &current_metadata {
                                // Check if this is the root block (contains CIDs array)
                                if let Ok(cids) = serde_json::from_slice::<Vec<Cid>>(&data) {
                                    info!("Received root block with {} CIDs", cids.len());
                                    // This is the root block containing CIDs - request all data blocks
                                    for (i, cid) in cids.iter().enumerate() {
                                        let block_query_id = swarm.behaviour_mut().bitswap.get(cid);
                                        queries.insert(block_query_id, i as u32);
                                    }
                                } else {
                                    // This is a regular data block
                                    match queries.get(&query_id) {
                                        Some(index) => {
                                            downloaded_chunks.insert(*index as usize, data.clone());
                                            queries.remove(&query_id);
                                            if queries.is_empty() {
                                                info!("all requested cids have been downloaded.");
                                                // reassemble file from downloaded chunks
                                                let mut file = Vec::new();
                                                for i in 0..=downloaded_chunks.len()-1 {
                                                    file.extend_from_slice(&downloaded_chunks.remove(&i).unwrap());
                                                }
                                                if let Some(metadata) = current_metadata.as_mut() {
                                                        metadata.file_data = file; // OK, file_data is Vec<u8>
                                                    }
                                                if let Some(metadata) = current_metadata.take() {
                                                    let _ = event_tx.send(DhtEvent::DownloadedFile(metadata)).await;
                                                }
                                                downloaded_chunks.clear();
                                                current_metadata = None;
                                            }
                                        }
                                        None => {
                                            // This might be an unexpected block - ignore for now
                                        }
                                    }
                                }
                            }

                            info!("Bitswap query {:?} succeeded - received {} bytes", query_id, data.len());

                            // Process the received data - this is a file chunk that was requested
                            // Parse the chunk data and assemble the complete file
                            if let Some(ref ft_service) = file_transfer_service {
                                process_bitswap_chunk(&query_id, &data, &event_tx, &received_chunks, ft_service).await;
                            } else {
                                warn!("File transfer service not available, cannot process Bitswap chunk");
                            }
                        }
                        beetswap::Event::GetQueryError { query_id, error } => {
                            // Handle Bitswap query error
                            warn!("Bitswap query {:?} failed: {:?}", query_id, error);
                            let _ = event_tx.send(DhtEvent::BitswapError {
                                query_id: format!("{:?}", query_id),
                                error: format!("{:?}", error),
                            }).await;
                        }
                    }
                    SwarmEvent::Behaviour(DhtBehaviourEvent::Ping(ev)) => {
                        match ev {
                            libp2p::ping::Event { peer, result: Ok(rtt), .. } => {
                                let is_connected = connected_peers.lock().await.contains(&peer);
                                let rtt_ms = rtt.as_millis() as u64;

                                // Update peer selection metrics with latency
                                {
                                    let mut selection = peer_selection.lock().await;
                                    selection.update_peer_latency(&peer.to_string(), rtt_ms);
                                }

                                let show = proxy_mgr.lock().await.is_proxy(&peer);

                                if show {
                                    let _ = event_tx
                                        .send(DhtEvent::PeerRtt {
                                            peer: peer.to_string(),
                                            rtt_ms,
                                        })
                                        .await;

                                        ping_failures.remove(&peer);
                                } else {
                                    // Ignore
                                }
                            }
                            libp2p::ping::Event { peer, result: Err(libp2p::ping::Failure::Timeout), .. } => {
                                let _ = event_tx
                                    .send(DhtEvent::Error(format!("Ping timeout {}", peer)))
                                    .await;
                                let count = ping_failures.entry(peer).or_insert(0);
                                *count += 1;
                                if *count >= 3 {
                                    swarm.behaviour_mut().kademlia.remove_peer(&peer);
                                    ping_failures.remove(&peer);
                                    let _ = event_tx.send(DhtEvent::Error(format!(
                                        "Peer {} removed after 3 failed pings", peer
                                    ))).await;
                                }
                            }
                            libp2p::ping::Event { peer, result: Err(e), .. } => {
                                warn!("ping error with {}: {}", peer, e);
                                let count = ping_failures.entry(peer).or_insert(0);
                                *count += 1;
                                if *count >= 3 {
                                    swarm.behaviour_mut().kademlia.remove_peer(&peer);
                                    ping_failures.remove(&peer);
                                    let _ = event_tx.send(DhtEvent::Error(format!(
                                        "Peer {} removed after 3 failed pings", peer
                                    ))).await;
                                }
                            }
                        }
                    }
                    SwarmEvent::Behaviour(DhtBehaviourEvent::AutonatClient(ev)) => {
                        handle_autonat_client_event(ev, &metrics, &event_tx).await;
                    }
                    SwarmEvent::Behaviour(DhtBehaviourEvent::AutonatServer(ev)) => {
                        debug!(?ev, "AutoNAT server event");
                    }
                    SwarmEvent::Behaviour(DhtBehaviourEvent::Dcutr(ev)) => {
                        handle_dcutr_event(ev, &metrics, &event_tx).await;
                    }
                    SwarmEvent::ExternalAddrConfirmed { address, .. } => {
                        handle_external_addr_confirmed(&address, &metrics, &event_tx, &proxy_mgr)
                            .await;
                    }
                    SwarmEvent::ExternalAddrExpired { address, .. } => {
                        handle_external_addr_expired(&address, &metrics, &event_tx, &proxy_mgr)
                            .await;
                    }
                    SwarmEvent::ConnectionEstablished { peer_id, endpoint, .. } => {
                        info!("✅ CONNECTION ESTABLISHED with peer: {}", peer_id);
                        info!("   Endpoint: {:?}", endpoint);

                        // Initialize peer metrics for smart selection
                        {
                            let mut selection = peer_selection.lock().await;
                            let peer_metrics = PeerMetrics::new(
                                peer_id.to_string(),
                                endpoint.get_remote_address().to_string(),
                            );
                            selection.update_peer_metrics(peer_metrics);
                        }

                        // Add peer to Kademlia routing table
                        swarm.behaviour_mut().kademlia.add_address(&peer_id, endpoint.get_remote_address().clone());

                        let peers_count = {
                            let mut peers = connected_peers.lock().await;
                            peers.insert(peer_id);
                            peers.len()
                        };
                        if let Ok(mut m) = metrics.try_lock() {
                            m.last_success = Some(SystemTime::now());
                        }
                        info!("   Total connected peers: {}", peers_count);
                    }
                    SwarmEvent::ConnectionClosed { peer_id, cause, .. } => {
                        warn!("❌ DISCONNECTED from peer: {}", peer_id);
                        warn!("   Cause: {:?}", cause);

                        let peers_count = {
                            let mut peers = connected_peers.lock().await;
                            peers.remove(&peer_id);
                            peers.len()
                        };
                        proxy_mgr.lock().await.remove_all(&peer_id);
                        info!("   Remaining connected peers: {}", peers_count);
                    }
                    SwarmEvent::NewListenAddr { address, .. } => {
                        info!("📡 Now listening on: {}", address);
                        if let Ok(mut m) = metrics.try_lock() {
                            m.record_listen_addr(&address);
                        }
                    }
                    SwarmEvent::OutgoingConnectionError { peer_id, error, .. } => {
                        if let Ok(mut m) = metrics.try_lock() {
                            m.last_error = Some(error.to_string());
                            m.last_error_at = Some(SystemTime::now());
                            m.bootstrap_failures = m.bootstrap_failures.saturating_add(1);
                        }
                        if let Some(peer_id) = peer_id {
                            error!("❌ Outgoing connection error to {}: {}", peer_id, error);
                            // Check if this is a bootstrap connection error
                            if error.to_string().contains("rsa") {
                                error!("   ℹ Hint: This node uses RSA keys. Enable 'rsa' feature if needed.");
                            } else if error.to_string().contains("Timeout") {
                                warn!("   ℹ Hint: Bootstrap nodes may be unreachable or overloaded.");
                            } else if error.to_string().contains("Connection refused") {
                                warn!("   ℹ Hint: Bootstrap nodes are not accepting connections.");
                            } else if error.to_string().contains("Transport") {
                                warn!("   ℹ Hint: Transport protocol negotiation failed.");
                            }
                            swarm.behaviour_mut().kademlia.remove_peer(&peer_id);
                        } else {
                            error!("❌ Outgoing connection error to unknown peer: {}", error);
                        }
                        let _ = event_tx.send(DhtEvent::Error(format!("Connection failed: {}", error))).await;
                    }
                    SwarmEvent::Behaviour(DhtBehaviourEvent::ProxyRr(ev)) => {
                        use libp2p::request_response::{Event as RREvent, Message};
                        match ev {
                            RREvent::Message { peer, message } => match message {
                                // Echo server
                                Message::Request { request, channel, .. } => {
                                    proxy_mgr.lock().await.set_capable(peer);
                                    proxy_mgr.lock().await.set_online(peer);
                                    let _ = event_tx.send(DhtEvent::ProxyStatus {
                                        id: peer.to_string(),
                                        address: String::new(),
                                        status: "online".into(),
                                        latency_ms: None,
                                        error: None,
                                    }).await;
                                    let EchoRequest(data) = request;

                                    // 2) Showing received data to UI
                                    let preview = std::str::from_utf8(&data).ok().map(|s| s.to_string());
                                    let _ = event_tx.send(DhtEvent::EchoReceived {
                                        from: peer.to_string(),
                                        utf8: preview,
                                        bytes: data.len(),
                                    }).await;

                                    // 3) Echo response
                                    swarm.behaviour_mut().proxy_rr
                                        .send_response(channel, EchoResponse(data))
                                        .unwrap_or_else(|e| error!("send_response failed: {e:?}"));
                                }
                                // Client response
                                Message::Response { request_id, response } => {
                                    proxy_mgr.lock().await.set_capable(peer);
                                    proxy_mgr.lock().await.set_online(peer);
                                    let _ = event_tx.send(DhtEvent::ProxyStatus {
                                        id: peer.to_string(),
                                        address: String::new(),
                                        status: "online".into(),
                                        latency_ms: None,
                                        error: None,
                                    }).await;

                                    if let Some(PendingEcho { tx, .. }) = pending_echo.lock().await.remove(&request_id) {
                                        let EchoResponse(data) = response;
                                        let _ = tx.send(Ok(data));
                                    }
                                }
                            },

                            RREvent::OutboundFailure { request_id, error, .. } => {
                                if let Some(PendingEcho { peer, tx }) = pending_echo.lock().await.remove(&request_id) {
                                    let _ = tx.send(Err(format!("outbound failure: {error:?}")));

                                    {
                                        let mut pm = proxy_mgr.lock().await;
                                        pm.set_offline(&peer);
                                    }
                                    let _ = event_tx.send(DhtEvent::ProxyStatus {
                                        id: peer.to_string(),
                                        address: String::new(),
                                        status: "offline".into(),
                                        latency_ms: None,
                                        error: Some(error.to_string()),
                                    }).await;
                                } else {
                                    warn!("OutboundFailure for unknown request_id {:?}: {:?}", request_id, error);
                                }
                            }

                            RREvent::InboundFailure { peer, error, .. } => {
                                {
                                    let mut pm = proxy_mgr.lock().await;
                                    pm.set_offline(&peer);
                                }
                                let _ = event_tx.send(DhtEvent::ProxyStatus {
                                    id: peer.to_string(),
                                    address: String::new(),
                                    status: "offline".into(),
                                    latency_ms: None,
                                    error: Some(error.to_string()),
                                }).await;
                            }

                            RREvent::ResponseSent { .. } => {}
                        }
                    }
                    SwarmEvent::Behaviour(DhtBehaviourEvent::WebrtcSignalingRr(ev)) => {
                        use libp2p::request_response::{Event as RREvent, Message};
                        match ev {
                            RREvent::Message { peer, message } => match message {
                                // WebRTC offer request
                                Message::Request { request, channel, .. } => {
                                    let WebRTCOfferRequest { offer_sdp, file_hash, requester_peer_id } = request;
                                    info!("Received WebRTC offer from {} for file {}", peer, file_hash);

                                    // Get WebRTC service to handle the offer
                                    if let Some(webrtc_service) = get_webrtc_service().await {
                                        // Create WebRTC answer using the WebRTC service
                                        match webrtc_service.establish_connection_with_offer(peer.to_string(), offer_sdp).await {
                                            Ok(answer_sdp) => {
                                                info!("Created WebRTC answer for peer {}", peer);
                                                swarm.behaviour_mut().webrtc_signaling_rr
                                                    .send_response(channel, WebRTCAnswerResponse { answer_sdp })
                                                    .unwrap_or_else(|e| error!("send_response failed: {e:?}"));
                                            }
                                            Err(e) => {
                                                error!("Failed to create WebRTC answer for peer {}: {}", peer, e);
                                                let error_answer = "error:failed-to-create-answer".to_string();
                                                swarm.behaviour_mut().webrtc_signaling_rr
                                                    .send_response(channel, WebRTCAnswerResponse { answer_sdp: error_answer })
                                                    .unwrap_or_else(|e| error!("send_response failed: {e:?}"));
                                            }
                                        }
                                    } else {
                                        error!("WebRTC service not available for handling offer from peer {}", peer);
                                        let error_answer = "error:webrtc-service-unavailable".to_string();
                                        swarm.behaviour_mut().webrtc_signaling_rr
                                            .send_response(channel, WebRTCAnswerResponse { answer_sdp: error_answer })
                                            .unwrap_or_else(|e| error!("send_response failed: {e:?}"));
                                    }
                                }
                                // WebRTC answer response
                                Message::Response { request_id, response } => {
                                    let WebRTCAnswerResponse { ref answer_sdp } = response;
                                    info!("Received WebRTC answer: {}", answer_sdp);

                                    if let Some(tx) = pending_webrtc_offers.lock().await.remove(&request_id) {
                                        let _ = tx.send(Ok(response));
                                    }
                                }
                            },
                            RREvent::OutboundFailure { request_id, error, .. } => {
                                warn!("WebRTC signaling outbound failure: {error:?}");
                                if let Some(tx) = pending_webrtc_offers.lock().await.remove(&request_id) {
                                    let _ = tx.send(Err(format!("outbound failure: {error:?}")));
                                }
                            }
                            RREvent::InboundFailure { error, .. } => {
                                warn!("WebRTC signaling inbound failure: {error:?}");
                            }
                            RREvent::ResponseSent { .. } => {}
                        }
                    }
                    SwarmEvent::IncomingConnectionError { error, .. } => {
                        if let Ok(mut m) = metrics.try_lock() {
                            m.last_error = Some(error.to_string());
                            m.last_error_at = Some(SystemTime::now());
                            m.bootstrap_failures = m.bootstrap_failures.saturating_add(1);
                        }
                        error!("❌ Incoming connection error: {}", error);
                    }
                    _ => {}
                }
            } else {
                info!("DHT swarm stream ended; shutting down node task");
                break 'outer;
            }
        }
    }

    connected_peers.lock().await.clear();
    info!("DHT node task exiting");
    if let Some(ack) = shutdown_ack {
        let _ = ack.send(());
    }
}

async fn handle_kademlia_event(
    event: KademliaEvent,
    event_tx: &mpsc::Sender<DhtEvent>,
    pending_searches: &Arc<Mutex<HashMap<String, Vec<PendingSearch>>>>,
) {
    match event {
        KademliaEvent::RoutingUpdated { peer, .. } => {
            debug!("Routing table updated with peer: {}", peer);
        }
        KademliaEvent::UnroutablePeer { peer } => {
            warn!("Peer {} is unroutable", peer);
        }
        KademliaEvent::RoutablePeer { peer, .. } => {
            debug!("Peer {} became routable", peer);
        }
        KademliaEvent::OutboundQueryProgressed { result, .. } => {
            match result {
                QueryResult::GetRecord(Ok(ok)) => match ok {
                    GetRecordOk::FoundRecord(peer_record) => {
                        // Try to parse DHT record as essential metadata JSON
                        if let Ok(metadata_json) =
                            serde_json::from_slice::<serde_json::Value>(&peer_record.record.value)
                        {
                            // Construct FileMetadata from the JSON
                            if let (
                                Some(file_hash),
                                Some(file_name),
                                Some(file_size),
                                Some(created_at),
                            ) = (
                                metadata_json.get("file_hash").and_then(|v| v.as_str()),
                                metadata_json.get("file_name").and_then(|v| v.as_str()),
                                metadata_json.get("file_size").and_then(|v| v.as_u64()),
                                metadata_json.get("created_at").and_then(|v| v.as_u64()),
                            ) {
                                let metadata = FileMetadata {
                                    file_hash: file_hash.to_string(),
                                    file_name: file_name.to_string(),
                                    file_size,
                                    file_data: Vec::new(), // Will be populated during download
                                    seeders: vec![peer_record
                                        .peer
                                        .map(|p| p.to_string())
                                        .unwrap_or_default()],
                                    created_at,
                                    mime_type: metadata_json
                                        .get("mime_type")
                                        .and_then(|v| v.as_str())
                                        .map(|s| s.to_string()),
                                    is_encrypted: metadata_json
                                        .get("is_encrypted")
                                        .and_then(|v| v.as_bool())
                                        .unwrap_or(false),
                                    encryption_method: metadata_json
                                        .get("encryption_method")
                                        .and_then(|v| v.as_str())
                                        .map(|s| s.to_string()),
                                    key_fingerprint: metadata_json
                                        .get("key_fingerprint")
                                        .and_then(|v| v.as_str())
                                        .map(|s| s.to_string()),
                                    merkle_root: metadata_json
                                        .get("merkle_root")
                                        .and_then(|v| v.as_str())
                                        .map(|s| s.to_string()),
                                    version: metadata_json
                                        .get("version")
                                        .and_then(|v| v.as_u64())
                                        .map(|v| v as u32),
                                    parent_hash: metadata_json
                                        .get("parent_hash")
                                        .and_then(|v| v.as_str())
                                        .map(|s| s.to_string()),
                                    cids: None, // CIDs are in the root block
                                    is_root: metadata_json
                                        .get("is_root")
                                        .and_then(|v| v.as_bool())
                                        .unwrap_or(true),
                                };

                                let notify_metadata = metadata.clone();
                                let file_hash = notify_metadata.file_hash.clone();
                                let _ = event_tx.send(DhtEvent::FileDiscovered(metadata)).await;

                                // only for synchronous_search_metadata
                                notify_pending_searches(
                                    pending_searches,
                                    &file_hash,
                                    SearchResponse::Found(notify_metadata),
                                )
                                .await;
                            } else {
                                debug!("DHT record missing required fields");
                            }
                        } else {
                            debug!("Received non-JSON DHT record");
                        }
                    }
                    GetRecordOk::FinishedWithNoAdditionalRecord { .. } => {
                        // No additional records; do nothing here
                    }
                },
                QueryResult::GetRecord(Err(err)) => {
                    warn!("GetRecord error: {:?}", err);
                    // If the error includes the key, emit FileNotFound
                    if let kad::GetRecordError::NotFound { key, .. } = err {
                        let file_hash = String::from_utf8_lossy(key.as_ref()).to_string();
                        let _ = event_tx
                            .send(DhtEvent::FileNotFound(file_hash.clone()))
                            .await;
                        notify_pending_searches(
                            pending_searches,
                            &file_hash,
                            SearchResponse::NotFound,
                        )
                        .await;
                    }
                }
                QueryResult::PutRecord(Ok(PutRecordOk { key })) => {
                    debug!("PutRecord succeeded for key: {:?}", key);
                }
                QueryResult::PutRecord(Err(err)) => {
                    warn!("PutRecord error: {:?}", err);
                    let _ = event_tx
                        .send(DhtEvent::Error(format!("PutRecord failed: {:?}", err)))
                        .await;
                }
                _ => {}
            }
        }
        _ => {}
    }
}

fn record_identify_push_metrics(metrics: &Arc<Mutex<DhtMetrics>>, info: &identify::Info) {
    if let Ok(mut metrics_guard) = metrics.try_lock() {
        for addr in &info.listen_addrs {
            metrics_guard.record_listen_addr(addr);
        }
    }
}
async fn handle_identify_event(
    event: IdentifyEvent,
    swarm: &mut Swarm<DhtBehaviour>,
    event_tx: &mpsc::Sender<DhtEvent>,
    metrics: Arc<Mutex<DhtMetrics>>,
) {
    match event {
        IdentifyEvent::Received { peer_id, info, .. } => {
            info!("Identified peer {}: {:?}", peer_id, info.protocol_version);
            if info.protocol_version != EXPECTED_PROTOCOL_VERSION {
                warn!(
                    "Peer {} has a mismatched protocol version: '{}'. Expected: '{}'. Removing peer.",
                    peer_id,
                    info.protocol_version,
                    EXPECTED_PROTOCOL_VERSION
                );
                swarm.behaviour_mut().kademlia.remove_peer(&peer_id);
            } else {
                if let Ok(mut metrics_guard) = metrics.try_lock() {
                    metrics_guard.record_observed_addr(&info.observed_addr);
                }
                for addr in info.listen_addrs {
                    if not_loopback(&addr) {
                        swarm.behaviour_mut().kademlia.add_address(&peer_id, addr);
                    }
                }
            }
        }
        IdentifyEvent::Pushed { peer_id, info, .. } => {
            info!(
                "Pushed identify update to {} (listen addrs: {})",
                peer_id,
                info.listen_addrs.len()
            );
            record_identify_push_metrics(&metrics, &info);
        }
        IdentifyEvent::Sent { peer_id, .. } => {
            debug!("Sent identify info to {}", peer_id);
        }
        IdentifyEvent::Error { peer_id, error, .. } => {
            warn!("Identify protocol error with {}: {}", peer_id, error);
            let _ = event_tx
                .send(DhtEvent::Error(format!(
                    "Identify error with {}: {}",
                    peer_id, error
                )))
                .await;
        }
    }
}

async fn handle_mdns_event(
    event: MdnsEvent,
    swarm: &mut Swarm<DhtBehaviour>,
    event_tx: &mpsc::Sender<DhtEvent>,
) {
    match event {
        MdnsEvent::Discovered(list) => {
            for (peer_id, multiaddr) in list {
                debug!("mDNS discovered peer {} at {}", peer_id, multiaddr);
                if not_loopback(&multiaddr) {
                    swarm
                        .behaviour_mut()
                        .kademlia
                        .add_address(&peer_id, multiaddr);
                }
                let _ = event_tx
                    .send(DhtEvent::PeerDiscovered(peer_id.to_string()))
                    .await;
            }
        }
        MdnsEvent::Expired(list) => {
            for (peer_id, multiaddr) in list {
                debug!("mDNS expired peer {} at {}", peer_id, multiaddr);
                swarm
                    .behaviour_mut()
                    .kademlia
                    .remove_address(&peer_id, &multiaddr);
            }
        }
    }
}

async fn handle_ping_event(event: PingEvent) {
    match event {
        ping::Event { result, .. } => {
            debug!("Ping result: {:?}", result);
        }
    }
}

async fn handle_autonat_client_event(
    event: v2::client::Event,
    metrics: &Arc<Mutex<DhtMetrics>>,
    event_tx: &mpsc::Sender<DhtEvent>,
) {
    let v2::client::Event {
        tested_addr,
        server,
        bytes_sent,
        result,
    } = event;

    let mut metrics_guard = metrics.lock().await;
    if !metrics_guard.autonat_enabled {
        return;
    }

    let addr_str = tested_addr.to_string();
    let server_str = server.to_string();
    let (state, summary) = match result {
        Ok(()) => {
            metrics_guard.record_observed_addr(&tested_addr);
            info!(
                server = %server_str,
                address = %addr_str,
                bytes = bytes_sent,
                "AutoNAT probe succeeded"
            );
            (
                NatReachabilityState::Public,
                Some(format!(
                    "Confirmed reachability via {addr_str} (server {server_str})"
                )),
            )
        }
        Err(err) => {
            let err_msg = err.to_string();
            warn!(
                server = %server_str,
                address = %addr_str,
                error = %err_msg,
                bytes = bytes_sent,
                "AutoNAT probe failed"
            );
            (
                NatReachabilityState::Private,
                Some(format!(
                    "Probe via {addr_str} (server {server_str}) failed: {err_msg}"
                )),
            )
        }
    };

    metrics_guard.update_reachability(state, summary.clone());
    let nat_state = metrics_guard.reachability_state;
    let confidence = metrics_guard.reachability_confidence;
    let last_error = metrics_guard.last_reachability_error.clone();
    drop(metrics_guard);

    let _ = event_tx
        .send(DhtEvent::NatStatus {
            state: nat_state,
            confidence,
            last_error,
            summary,
        })
        .await;
}

async fn handle_dcutr_event(
    event: dcutr::Event,
    metrics: &Arc<Mutex<DhtMetrics>>,
    event_tx: &mpsc::Sender<DhtEvent>,
) {
    let mut metrics_guard = metrics.lock().await;
    if !metrics_guard.dcutr_enabled {
        return;
    }

    let dcutr::Event {
        remote_peer_id,
        result,
    } = event;

    metrics_guard.dcutr_hole_punch_attempts += 1;

    match result {
        Ok(_connection_id) => {
            metrics_guard.dcutr_hole_punch_successes += 1;
            metrics_guard.last_dcutr_success = Some(SystemTime::now());
            info!(
                peer = %remote_peer_id,
                successes = metrics_guard.dcutr_hole_punch_successes,
                "DCUtR: hole-punch succeeded, upgraded to direct connection"
            );
            drop(metrics_guard);
            let _ = event_tx
                .send(DhtEvent::Info(format!(
                    "✓ Direct connection established with peer {} (hole-punch succeeded)",
                    remote_peer_id
                )))
                .await;
        }
        Err(error) => {
            metrics_guard.dcutr_hole_punch_failures += 1;
            metrics_guard.last_dcutr_failure = Some(SystemTime::now());
            warn!(
                peer = %remote_peer_id,
                error = %error,
                failures = metrics_guard.dcutr_hole_punch_failures,
                "DCUtR: hole-punch failed"
            );
            drop(metrics_guard);
            let _ = event_tx
                .send(DhtEvent::Warning(format!(
                    "✗ Direct connection upgrade to peer {} failed: {}",
                    remote_peer_id, error
                )))
                .await;
        }
    }
}

async fn handle_external_addr_confirmed(
    addr: &Multiaddr,
    metrics: &Arc<Mutex<DhtMetrics>>,
    event_tx: &mpsc::Sender<DhtEvent>,
    proxy_mgr: &ProxyMgr,
) {
    let mut metrics_guard = metrics.lock().await;
    let nat_enabled = metrics_guard.autonat_enabled;
    metrics_guard.record_observed_addr(addr);
    if metrics_guard.reachability_state == NatReachabilityState::Public {
        drop(metrics_guard);
        return;
    }
    let summary = Some(format!("External address confirmed: {}", addr));
    metrics_guard.update_reachability(NatReachabilityState::Public, summary.clone());
    let state = metrics_guard.reachability_state;
    let confidence = metrics_guard.reachability_confidence;
    let last_error = metrics_guard.last_reachability_error.clone();
    drop(metrics_guard);

    if nat_enabled {
        let _ = event_tx
            .send(DhtEvent::NatStatus {
                state,
                confidence,
                last_error,
                summary: summary.clone(),
            })
            .await;
    }

    if let Some(relay_peer_id) = extract_relay_peer(addr) {
        let mut mgr = proxy_mgr.lock().await;
        let newly_ready = mgr.mark_relay_ready(relay_peer_id.clone());
        drop(mgr);
        let status = if newly_ready {
            "relay_ready"
        } else {
            "relay_address"
        };
        let _ = event_tx
            .send(DhtEvent::ProxyStatus {
                id: relay_peer_id.to_string(),
                address: addr.to_string(),
                status: status.into(),
                latency_ms: None,
                error: None,
            })
            .await;
    }
}

async fn handle_external_addr_expired(
    addr: &Multiaddr,
    metrics: &Arc<Mutex<DhtMetrics>>,
    event_tx: &mpsc::Sender<DhtEvent>,
    proxy_mgr: &ProxyMgr,
) {
    let summary_text = format!("External address expired: {}", addr);
    let mut metrics_guard = metrics.lock().await;
    let nat_enabled = metrics_guard.autonat_enabled;
    metrics_guard.remove_observed_addr(addr);

    if metrics_guard.observed_addrs.is_empty()
        && metrics_guard.reachability_state != NatReachabilityState::Unknown
    {
        let summary = Some(summary_text);
        metrics_guard.update_reachability(NatReachabilityState::Unknown, summary.clone());
        let state = metrics_guard.reachability_state;
        let confidence = metrics_guard.reachability_confidence;
        let last_error = metrics_guard.last_reachability_error.clone();
        drop(metrics_guard);

        if nat_enabled {
            let _ = event_tx
                .send(DhtEvent::NatStatus {
                    state,
                    confidence,
                    last_error,
                    summary: summary.clone(),
                })
                .await;
        }
    }

    if let Some(relay_peer_id) = extract_relay_peer(addr) {
        let mut mgr = proxy_mgr.lock().await;
        mgr.relay_ready.remove(&relay_peer_id);
        mgr.relay_pending.remove(&relay_peer_id);
        drop(mgr);
        let _ = event_tx
            .send(DhtEvent::ProxyStatus {
                id: relay_peer_id.to_string(),
                address: addr.to_string(),
                status: "relay_expired".into(),
                latency_ms: None,
                error: None,
            })
            .await;
    }
}

impl Socks5Transport {
    pub fn new(proxy: SocketAddr) -> Self {
        Self { proxy }
    }
}

/// Build a libp2p transport, optionally tunneling through a SOCKS5 proxy.
pub fn build_transport_with_relay(
    keypair: &identity::Keypair,
    relay_transport: relay::client::Transport,
    proxy_address: Option<String>,
) -> Result<Boxed<(PeerId, StreamMuxerBox)>, Box<dyn Error>> {
    let noise_keys = noise::Config::new(keypair)?;
    let yamux_config = libp2p::yamux::Config::default();

    let transport = match (proxy_address, relay_transport) {
        (Some(proxy), relay_transport) => {
            info!(
                "SOCKS5 enabled. Routing all P2P dialing traffic via {}",
                proxy
            );
            let proxy_addr = proxy.parse::<SocketAddr>().map_err(|e| {
                io::Error::new(
                    io::ErrorKind::InvalidInput,
                    format!("Invalid proxy address: {}", e),
                )
            })?;
            let socks5_transport = Socks5Transport::new(proxy_addr);

            OrTransport::new(relay_transport, socks5_transport)
                .map(|either, _| match either {
                    futures::future::Either::Left(conn) => RelayTransportOutput::Relay(conn),
                    futures::future::Either::Right(stream) => RelayTransportOutput::Direct(stream),
                })
                .upgrade(Version::V1)
                .authenticate(noise_keys)
                .multiplex(yamux_config)
                .timeout(Duration::from_secs(30))
                .boxed()
        }
        (None, relay_transport) => {
            info!("Direct P2P connection mode.");
            let direct_tcp = tcp::tokio::Transport::new(tcp::Config::default())
                .map(|s, _| Box::new(s.0.compat()) as Box<dyn AsyncIo>);

            OrTransport::new(relay_transport, direct_tcp)
                .map(|either, _| match either {
                    futures::future::Either::Left(conn) => RelayTransportOutput::Relay(conn),
                    futures::future::Either::Right(stream) => RelayTransportOutput::Direct(stream),
                })
                .upgrade(Version::V1)
                .authenticate(noise_keys)
                .multiplex(yamux_config)
                .timeout(Duration::from_secs(30))
                .boxed()
        }
    };

    Ok(transport)
}

impl DhtService {
    pub async fn send_webrtc_offer(
        &self,
        peer: String,
        offer_request: WebRTCOfferRequest,
    ) -> Result<oneshot::Receiver<Result<WebRTCAnswerResponse, String>>, String> {
        let peer_id: PeerId = peer.parse().map_err(|e| format!("invalid peer id: {e}"))?;
        let (tx, rx) = oneshot::channel();

        self.cmd_tx
            .send(DhtCommand::SendWebRTCOffer {
                peer: peer_id,
                offer_request,
                sender: tx,
            })
            .await
            .map_err(|e| format!("send webrtc offer cmd: {e}"))?;

        Ok(rx)
    }
}

// Public API for the DHT
pub struct DhtService {
    cmd_tx: mpsc::Sender<DhtCommand>,
    event_rx: Arc<Mutex<mpsc::Receiver<DhtEvent>>>,
    peer_id: String,
    connected_peers: Arc<Mutex<HashSet<PeerId>>>,
    metrics: Arc<Mutex<DhtMetrics>>,
    pending_echo: Arc<Mutex<HashMap<rr::OutboundRequestId, PendingEcho>>>,
    pending_searches: Arc<Mutex<HashMap<String, Vec<PendingSearch>>>>,
    search_counter: Arc<AtomicU64>,
    proxy_mgr: ProxyMgr,
    peer_selection: Arc<Mutex<PeerSelectionService>>,
    file_metadata_cache: Arc<Mutex<HashMap<String, FileMetadata>>>,
    received_chunks: Arc<Mutex<HashMap<String, HashMap<u32, FileChunk>>>>,
    file_transfer_service: Option<Arc<FileTransferService>>,
    pending_webrtc_offers: Arc<
        Mutex<
            HashMap<rr::OutboundRequestId, oneshot::Sender<Result<WebRTCAnswerResponse, String>>>,
        >,
    >,
    chunk_size: usize, // Configurable chunk size in bytes
}

impl DhtService {
    pub async fn new(
        port: u16,
        bootstrap_nodes: Vec<String>,
        secret: Option<String>,
        is_bootstrap: bool,
        enable_autonat: bool,
        autonat_probe_interval: Option<Duration>,
        autonat_servers: Vec<String>,
        proxy_address: Option<String>,
        file_transfer_service: Option<Arc<FileTransferService>>,
        chunk_size_kb: Option<usize>, // Chunk size in KB (default 256)
        cache_size_mb: Option<usize>, // Cache size in MB (default 1024)
    ) -> Result<Self, Box<dyn Error>> {
        // Convert chunk size from KB to bytes
        let chunk_size = chunk_size_kb.unwrap_or(256) * 1024; // Default 256 KB
        let _cache_size = cache_size_mb.unwrap_or(1024); // Default 1024 MB
        
        info!("DHT Configuration: chunk_size={} KB, cache_size={} MB", 
              chunk_size / 1024, _cache_size);
        // Generate a new keypair for this node
        // Generate a keypair either from the secret or randomly
        let local_key = match secret {
            Some(secret_str) => {
                let secret_bytes = secret_str.as_bytes();
                let mut seed = [0u8; 32];
                for (i, &b) in secret_bytes.iter().take(32).enumerate() {
                    seed[i] = b;
                }
                identity::Keypair::ed25519_from_bytes(seed)?
            }
            None => identity::Keypair::generate_ed25519(),
        };
        let local_peer_id = PeerId::from(local_key.public());
        let peer_id_str = local_peer_id.to_string();

        info!("Local peer id: {}", local_peer_id);

        // Create a Kademlia behaviour with tuned configuration
        let store = MemoryStore::new(local_peer_id);
        let mut kad_cfg = KademliaConfig::new(StreamProtocol::new("/chiral/kad/1.0.0"));
        let bootstrap_interval = Duration::from_secs(1);
        if is_bootstrap {
            // These settings result in node to not provide files, only acts as a router
            kad_cfg.set_record_ttl(Some(Duration::from_secs(0)));
            kad_cfg.set_provider_record_ttl(Some(Duration::from_secs(0)));

            // ensures bootstrap node only keeps active peers in its routing table
            kad_cfg.set_periodic_bootstrap_interval(None);
        } else {
            // Only enable periodic bootstrap if we have bootstrap nodes
            // This prevents "No known peers" warnings when running standalone
            if !bootstrap_nodes.is_empty() {
                kad_cfg.set_periodic_bootstrap_interval(Some(bootstrap_interval));
            } else {
                kad_cfg.set_periodic_bootstrap_interval(None);
                info!("Periodic bootstrap disabled - no bootstrap nodes configured");
            }
        }

        // Align with docs: shorter queries, higher replication
        kad_cfg.set_query_timeout(Duration::from_secs(30));

        // Replication factor of 3 (as per spec table)
        if let Some(nz) = std::num::NonZeroUsize::new(3) {
            kad_cfg.set_replication_factor(nz);
        }
        let mut kademlia = Kademlia::with_config(local_peer_id, store, kad_cfg);

        // Set Kademlia to server mode to accept incoming connections
        kademlia.set_mode(Some(Mode::Server));

        // Create identify behaviour with proactive push updates
        let identify_config =
            identify::Config::new(EXPECTED_PROTOCOL_VERSION.to_string(), local_key.public())
                .with_agent_version(format!("chiral-network/{}", env!("CARGO_PKG_VERSION")))
                .with_push_listen_addr_updates(true);
        let identify = identify::Behaviour::new(identify_config);

        // mDNS for local peer discovery
        let mdns = Mdns::new(Default::default(), local_peer_id)?;

        // Request-Response behaviours
        let rr_cfg = rr::Config::default();
        let proxy_protocols =
            std::iter::once(("/chiral/proxy/1.0.0".to_string(), rr::ProtocolSupport::Full));
        let proxy_rr = rr::Behaviour::new(proxy_protocols, rr_cfg.clone());

        let webrtc_protocols = std::iter::once((
            "/chiral/webrtc-signaling/1.0.0".to_string(),
            rr::ProtocolSupport::Full,
        ));
        let webrtc_signaling_rr = rr::Behaviour::new(webrtc_protocols, rr_cfg);

        let probe_interval = autonat_probe_interval.unwrap_or(Duration::from_secs(30));
        let autonat_client_behaviour = if enable_autonat {
            info!(
                "AutoNAT enabled (probe interval: {}s)",
                probe_interval.as_secs()
            );
            Some(v2::client::Behaviour::new(
                OsRng,
                v2::client::Config::default().with_probe_interval(probe_interval),
            ))
        } else {
            info!("AutoNAT disabled");
            None
        };
        let autonat_server_behaviour = if enable_autonat {
            Some(v2::server::Behaviour::new(OsRng))
        } else {
            None
        };

        let blockstore = Arc::new(InMemoryBlockstore::new());
        let bitswap = beetswap::Behaviour::new(blockstore);
        let (relay_transport, relay_client_behaviour) = relay::client::new(local_peer_id);
        let autonat_client_toggle = toggle::Toggle::from(autonat_client_behaviour);
        let autonat_server_toggle = toggle::Toggle::from(autonat_server_behaviour);

        // DCUtR requires relay to be enabled
        let dcutr_behaviour = if enable_autonat {
            info!("DCUtR enabled (requires relay for hole-punching coordination)");
            Some(dcutr::Behaviour::new(local_peer_id))
        } else {
            info!("DCUtR disabled (autonat is disabled)");
            None
        };
        let dcutr_toggle = toggle::Toggle::from(dcutr_behaviour);

        let mut behaviour = Some(DhtBehaviour {
            kademlia,
            identify,
            mdns,
            bitswap,
            ping: Ping::new(ping::Config::new()),
            proxy_rr,
            webrtc_signaling_rr,
            autonat_client: autonat_client_toggle,
            autonat_server: autonat_server_toggle,
            relay_client: relay_client_behaviour,
            dcutr: dcutr_toggle,
        });

        let bootstrap_set: HashSet<String> = bootstrap_nodes.iter().cloned().collect();
        let mut autonat_targets: HashSet<String> = if enable_autonat && !autonat_servers.is_empty()
        {
            autonat_servers.into_iter().collect()
        } else {
            HashSet::new()
        };
        if enable_autonat {
            autonat_targets.extend(bootstrap_set.iter().cloned());
        }

        // Use the new relay-aware transport builder
        let transport = build_transport_with_relay(&local_key, relay_transport, proxy_address)?;

        // Create the swarm
        let mut swarm = SwarmBuilder::with_existing_identity(local_key)
            .with_tokio()
            .with_other_transport(|_| Ok(transport))
            .expect("Failed to create libp2p transport")
            .with_behaviour(move |_| behaviour.take().expect("behaviour already taken"))?
            .with_swarm_config(
                |c| c.with_idle_connection_timeout(Duration::from_secs(300)), // 5 minutes
            )
            .build();

        // Listen on the specified port
        let listen_addr: Multiaddr = format!("/ip4/0.0.0.0/tcp/{}", port).parse()?;
        swarm.listen_on(listen_addr)?;
        info!("DHT listening on port: {}", port);

        // Connect to bootstrap nodes
        info!("Bootstrap nodes to connect: {:?}", bootstrap_nodes);
        let mut successful_connections = 0;
        let total_bootstrap_nodes = bootstrap_nodes.len();
        for bootstrap_addr in &bootstrap_nodes {
            info!("Attempting to connect to bootstrap: {}", bootstrap_addr);
            if let Ok(addr) = bootstrap_addr.parse::<Multiaddr>() {
                match swarm.dial(addr.clone()) {
                    Ok(_) => {
                        info!("✓ Initiated connection to bootstrap: {}", bootstrap_addr);
                        successful_connections += 1;
                        // Add bootstrap nodes to Kademlia routing table if it has a peer ID
                        if let Some(peer_id) = addr.iter().find_map(|p| {
                            if let libp2p::multiaddr::Protocol::P2p(peer) = p {
                                Some(peer)
                            } else {
                                None
                            }
                        }) {
                            swarm
                                .behaviour_mut()
                                .kademlia
                                .add_address(&peer_id, addr.clone());
                        }
                    }
                    Err(e) => warn!("✗ Failed to dial bootstrap {}: {}", bootstrap_addr, e),
                }
            } else {
                warn!("✗ Invalid bootstrap address format: {}", bootstrap_addr);
            }
        }

        if enable_autonat {
            for server_addr in &autonat_targets {
                if bootstrap_set.contains(server_addr) {
                    continue;
                }
                match server_addr.parse::<Multiaddr>() {
                    Ok(addr) => match swarm.dial(addr.clone()) {
                        Ok(_) => {
                            info!("Dialing AutoNAT server: {}", server_addr);
                        }
                        Err(e) => {
                            debug!("Failed to dial AutoNAT server {}: {}", server_addr, e);
                        }
                    },
                    Err(e) => warn!("Invalid AutoNAT server address {}: {}", server_addr, e),
                }
            }
        }

        // Trigger initial bootstrap if we have any bootstrap nodes (even if connection failed)
        if !bootstrap_nodes.is_empty() {
            let _ = swarm.behaviour_mut().kademlia.bootstrap();
            info!(
                "Triggered initial Kademlia bootstrap (attempted {}/{} connections)",
                successful_connections, total_bootstrap_nodes
            );
            if successful_connections == 0 {
                warn!(
                    "⚠ No bootstrap connections succeeded - node will operate in standalone mode"
                );
                warn!("  Other nodes can still connect to this node directly");
            }
        } else {
            info!("No bootstrap nodes provided - starting in standalone mode");
        }

        let (cmd_tx, cmd_rx) = mpsc::channel(100);
        let (event_tx, event_rx) = mpsc::channel(100);
        let connected_peers = Arc::new(Mutex::new(HashSet::new()));
        let metrics = Arc::new(Mutex::new(DhtMetrics::default()));
        let pending_echo = Arc::new(Mutex::new(HashMap::new()));
        let pending_searches = Arc::new(Mutex::new(HashMap::new()));
        let search_counter = Arc::new(AtomicU64::new(1));
        let proxy_mgr: ProxyMgr = Arc::new(Mutex::new(ProxyManager::default()));
        let peer_selection = Arc::new(Mutex::new(PeerSelectionService::new()));
        let pending_webrtc_offers = Arc::new(Mutex::new(HashMap::new()));

        {
            let mut guard = metrics.lock().await;
            guard.autonat_enabled = enable_autonat;
            guard.dcutr_enabled = enable_autonat; // DCUtR enabled when AutoNAT is enabled
        }

        // Spawn the Dht node task
        let received_chunks_clone = Arc::new(Mutex::new(HashMap::new()));
        tokio::spawn(run_dht_node(
            swarm,
            local_peer_id,
            cmd_rx,
            event_tx,
            connected_peers.clone(),
            metrics.clone(),
            pending_echo.clone(),
            pending_searches.clone(),
            proxy_mgr.clone(),
            peer_selection.clone(),
            received_chunks_clone.clone(),
            file_transfer_service.clone(),
            pending_webrtc_offers.clone(),
            is_bootstrap,
            chunk_size,
        ));

        Ok(DhtService {
            cmd_tx,
            event_rx: Arc::new(Mutex::new(event_rx)),
            peer_id: peer_id_str,
            connected_peers,
            metrics,
            pending_echo,
            pending_searches,
            search_counter,
            proxy_mgr,
            peer_selection,
            file_metadata_cache: Arc::new(Mutex::new(HashMap::new())),
            received_chunks: received_chunks_clone,
            file_transfer_service,
            pending_webrtc_offers,
            chunk_size,
        })
    }

    pub async fn run(&self) {
        // The node is already running in a spawned task
        info!("DHT node is running");
    }

    pub fn chunk_size(&self) -> usize {
        self.chunk_size
    }

    pub async fn publish_file(&self, metadata: FileMetadata) -> Result<(), String> {
        self.file_metadata_cache
            .lock()
            .await
            .insert(metadata.file_hash.clone(), metadata.clone());
        self.cmd_tx
            .send(DhtCommand::PublishFile(metadata))
            .await
            .map_err(|e| e.to_string())
    }
    pub async fn stop_publishing_file(&self, file_hash: String) -> Result<(), String> {
        self.cmd_tx
            .send(DhtCommand::StopPublish(file_hash))
            .await
            .map_err(|e| e.to_string())
    }
    pub async fn cache_remote_file(&self, metadata: &FileMetadata) {
        self.file_metadata_cache
            .lock()
            .await
            .insert(metadata.file_hash.clone(), metadata.clone());
    }
    /// List all known FileMetadata (from cache, i.e., locally published or discovered)
    pub async fn get_all_file_metadata(&self) -> Result<Vec<FileMetadata>, String> {
        let cache = self.file_metadata_cache.lock().await;
        Ok(cache.values().cloned().collect())
    }

    /// Get all versions for a file name, sorted by version (desc)
    pub async fn get_versions_by_file_name(
        &self,
        file_name: String,
    ) -> Result<Vec<FileMetadata>, String> {
        let all = self.get_all_file_metadata().await?;
        let mut versions: Vec<FileMetadata> = all
            .into_iter()
            .filter(|m| m.file_name == file_name && m.is_root)
            .collect();
        versions.sort_by(|a, b| b.version.unwrap_or(1).cmp(&a.version.unwrap_or(1)));

        // For each version, try to find seeders (peers that have this file)
        for version in &mut versions {
            version.seeders = self.get_seeders_for_file(&version.file_hash).await;
        }

        Ok(versions)
    }

    /// Get the latest version for a file name
    pub async fn get_latest_version_by_file_name(
        &self,
        file_name: String,
    ) -> Result<Option<FileMetadata>, String> {
        let versions = self.get_versions_by_file_name(file_name).await?;
        Ok(versions.into_iter().max_by_key(|m| m.version.unwrap_or(1)))
    }

    /// Prepare a new FileMetadata for upload (auto-increment version, set parent_hash)
    pub async fn prepare_versioned_metadata(
        &self,
        file_hash: String,
        file_name: String,
        file_size: u64,
        file_data: Vec<u8>,
        created_at: u64,
        mime_type: Option<String>,
        is_encrypted: bool,
        encryption_method: Option<String>,
        key_fingerprint: Option<String>,
    ) -> Result<FileMetadata, String> {
        let latest = self
            .get_latest_version_by_file_name(file_name.clone())
            .await?;
        let (version, parent_hash, is_root) = match latest {
            Some(ref prev) => (
                prev.version.map(|v| v + 1).unwrap_or(2),
                Some(prev.file_hash.clone()),
                false, // not root if there was a previous version
            ),
            None => (1, None, true), // root if first version
        };
        Ok(FileMetadata {
            file_hash,
            file_name,
            file_size,
            file_data,
            seeders: vec![],
            created_at,
            mime_type,
            is_encrypted,
            encryption_method,
            key_fingerprint,
            merkle_root: None,
            version: Some(version),
            parent_hash,
            cids: None,
            is_root: true,
        })
    }

    pub async fn download_file(&self, file_metadata: FileMetadata) -> Result<(), String> {
        self.cmd_tx
            .send(DhtCommand::DownloadFile(file_metadata))
            .await
            .map_err(|e| e.to_string())
    }

    pub async fn search_file(&self, file_hash: String) -> Result<(), String> {
        self.cmd_tx
            .send(DhtCommand::SearchFile(file_hash))
            .await
            .map_err(|e| e.to_string())
    }

    pub async fn get_file(&self, file_hash: String) -> Result<(), String> {
        self.search_file(file_hash).await
    }

    pub async fn search_metadata(&self, file_hash: String, timeout_ms: u64) -> Result<(), String> {
        self.cmd_tx
            .send(DhtCommand::SearchFile(file_hash.clone()))
            .await
            .map_err(|e| e.to_string())
    }
    pub async fn synchronous_search_metadata(
        &self,
        file_hash: String,
        timeout_ms: u64,
    ) -> Result<Option<FileMetadata>, String> {
        if timeout_ms == 0 {
            self.cmd_tx
                .send(DhtCommand::SearchFile(file_hash))
                .await
                .map_err(|e| e.to_string())?;
            return Ok(None);
        }

        let timeout_duration = Duration::from_millis(timeout_ms);
        let waiter_id = self.search_counter.fetch_add(1, Ordering::Relaxed);
        let (tx, rx) = oneshot::channel();

        {
            let mut pending = self.pending_searches.lock().await;
            pending
                .entry(file_hash.clone())
                .or_default()
                .push(PendingSearch {
                    id: waiter_id,
                    sender: tx,
                });
        }

        if let Err(err) = self
            .cmd_tx
            .send(DhtCommand::SearchFile(file_hash.clone()))
            .await
        {
            let mut pending = self.pending_searches.lock().await;
            if let Some(waiters) = pending.get_mut(&file_hash) {
                waiters.retain(|w| w.id != waiter_id);
                if waiters.is_empty() {
                    pending.remove(&file_hash);
                }
            }
            return Err(err.to_string());
        }

        match tokio::time::timeout(timeout_duration, rx).await {
            Ok(Ok(SearchResponse::Found(metadata))) => Ok(Some(metadata)),
            Ok(Ok(SearchResponse::NotFound)) => Ok(None),
            Ok(Err(_)) => Err("Search channel closed".into()),
            Err(_) => {
                let mut pending = self.pending_searches.lock().await;
                if let Some(waiters) = pending.get_mut(&file_hash) {
                    waiters.retain(|w| w.id != waiter_id);
                    if waiters.is_empty() {
                        pending.remove(&file_hash);
                    }
                }
                Err("Search timed out".into())
            }
        }
    }

    pub async fn connect_peer(&self, addr: String) -> Result<(), String> {
        self.cmd_tx
            .send(DhtCommand::ConnectPeer(addr))
            .await
            .map_err(|e| e.to_string())
    }

    pub async fn disconnect_peer(&self, peer_id: PeerId) -> Result<(), String> {
        self.cmd_tx
            .send(DhtCommand::DisconnectPeer(peer_id))
            .await
            .map_err(|e| e.to_string())
    }

    pub async fn get_peer_id(&self) -> String {
        self.peer_id.clone()
    }

    pub async fn get_peer_count(&self) -> usize {
        let (tx, rx) = oneshot::channel();
        if self.cmd_tx.send(DhtCommand::GetPeerCount(tx)).await.is_ok() {
            rx.await.unwrap_or(0)
        } else {
            0
        }
    }

    pub async fn get_connected_peers(&self) -> Vec<String> {
        let connected_peers = self.connected_peers.lock().await;
        connected_peers
            .iter()
            .map(|peer_id| peer_id.to_string())
            .collect()
    }

    pub async fn echo(&self, peer_id: String, payload: Vec<u8>) -> Result<Vec<u8>, String> {
        let target_peer_id: PeerId = peer_id
            .parse()
            .map_err(|e| format!("Invalid peer ID: {}", e))?;

        let (tx, rx) = oneshot::channel();
        self.cmd_tx
            .send(DhtCommand::Echo {
                peer: target_peer_id,
                payload,
                tx,
            })
            .await
            .map_err(|e| format!("Failed to send echo command: {}", e))?;

        rx.await
            .map_err(|e| format!("Echo response error: {}", e))?
    }

    pub async fn send_message_to_peer(
        &self,
        peer_id: &str,
        message: serde_json::Value,
    ) -> Result<(), String> {
        let target_peer_id: PeerId = peer_id
            .parse()
            .map_err(|e| format!("Invalid peer ID: {}", e))?;

        // Send message through DHT command system
        self.cmd_tx
            .send(DhtCommand::SendMessageToPeer {
                target_peer_id,
                message,
            })
            .await
            .map_err(|e| format!("Failed to send DHT command: {}", e))?;

        Ok(())
    }

    pub async fn metrics_snapshot(&self) -> DhtMetricsSnapshot {
        let metrics = self.metrics.lock().await.clone();
        let peer_count = self.connected_peers.lock().await.len();
        DhtMetricsSnapshot::from(metrics, peer_count)
    }

    pub async fn store_block(&self, cid: Cid, data: Vec<u8>) -> Result<(), String> {
        self.cmd_tx
            .send(DhtCommand::StoreBlock { cid, data })
            .await
            .map_err(|e| e.to_string())
    }

    // Drain up to `max` pending events without blocking
    pub async fn drain_events(&self, max: usize) -> Vec<DhtEvent> {
        use tokio::sync::mpsc::error::TryRecvError;
        let mut rx = self.event_rx.lock().await;
        let mut events = Vec::new();
        while events.len() < max {
            match rx.try_recv() {
                Ok(ev) => events.push(ev),
                Err(TryRecvError::Empty) => break,
                Err(TryRecvError::Disconnected) => break,
            }
        }
        events
    }

    /// Get recommended peers for file download using smart selection
    pub async fn get_recommended_peers_for_download(
        &self,
        file_hash: &str,
        file_size: u64,
        require_encryption: bool,
    ) -> Vec<String> {
        // First get peers that have the file
        let available_peers = self.get_seeders_for_file(file_hash).await;

        if available_peers.is_empty() {
            return Vec::new();
        }

        // Use smart peer selection
        let mut peer_selection = self.peer_selection.lock().await;
        peer_selection.recommend_peers_for_file(&available_peers, file_size, require_encryption)
    }

    /// Record successful transfer for peer metrics
    pub async fn record_transfer_success(&self, peer_id: &str, bytes: u64, duration_ms: u64) {
        let mut peer_selection = self.peer_selection.lock().await;
        peer_selection.record_transfer_success(peer_id, bytes, duration_ms);
    }

    /// Record failed transfer for peer metrics
    pub async fn record_transfer_failure(&self, peer_id: &str, error: &str) {
        let mut peer_selection = self.peer_selection.lock().await;
        peer_selection.record_transfer_failure(peer_id, error);
    }

    /// Update peer encryption support
    pub async fn set_peer_encryption_support(&self, peer_id: &str, supported: bool) {
        let mut peer_selection = self.peer_selection.lock().await;
        peer_selection.set_peer_encryption_support(peer_id, supported);
    }

    /// Report malicious behavior from a peer
    pub async fn report_malicious_peer(&self, peer_id: &str, severity: &str) {
        let mut peer_selection = self.peer_selection.lock().await;
        peer_selection.report_malicious_peer(peer_id, severity);
    }

    /// Get all peer metrics for monitoring
    pub async fn get_peer_metrics(&self) -> Vec<PeerMetrics> {
        let peer_selection = self.peer_selection.lock().await;
        peer_selection.get_all_metrics()
    }

    /// Select best peers using a specific strategy
    pub async fn select_peers_with_strategy(
        &self,
        available_peers: &[String],
        count: usize,
        strategy: SelectionStrategy,
        require_encryption: bool,
    ) -> Vec<String> {
        let mut peer_selection = self.peer_selection.lock().await;
        peer_selection.select_peers(available_peers, count, strategy, require_encryption)
    }

    /// Clean up inactive peer metrics
    pub async fn cleanup_inactive_peers(&self, max_age_seconds: u64) {
        let mut peer_selection = self.peer_selection.lock().await;
        peer_selection.cleanup_inactive_peers(max_age_seconds);
    }

    /// Discover and verify available peers for a specific file
    pub async fn discover_peers_for_file(
        &self,
        metadata: &FileMetadata,
    ) -> Result<Vec<String>, String> {
        info!(
            "Starting peer discovery for file: {} with {} seeders",
            metadata.file_hash,
            metadata.seeders.len()
        );

        let mut available_peers = Vec::new();
        let connected_peers = self.connected_peers.lock().await;

        // Check which seeders from metadata are currently connected
        for seeder_id in &metadata.seeders {
            if let Ok(peer_id) = seeder_id.parse::<libp2p::PeerId>() {
                if connected_peers.contains(&peer_id) {
                    info!("Seeder {} is currently connected", seeder_id);
                    available_peers.push(seeder_id.clone());
                } else {
                    info!("Seeder {} is not currently connected", seeder_id);
                    // TODO: Try to connect to this peer
                }
            } else {
                warn!("Invalid peer ID in seeders list: {}", seeder_id);
            }
        }

        // If no seeders are connected, the file is not available for download
        if available_peers.is_empty() {
            info!("No seeders are currently connected - file not available for download");
            // TODO: In the future, we could try to connect to offline seeders
        }

        info!(
            "Peer discovery completed: found {} available peers",
            available_peers.len()
        );
        Ok(available_peers)
    }

    /// Get seeders for a specific file (searches DHT for providers)
    pub async fn get_seeders_for_file(&self, file_hash: &str) -> Vec<String> {
        // Send command to DHT task to query provider records for this file
        let (tx, rx) = oneshot::channel();

        if let Err(e) = self
            .cmd_tx
            .send(DhtCommand::GetProviders {
                file_hash: file_hash.to_string(),
                sender: tx,
            })
            .await
        {
            warn!("Failed to send GetProviders command: {}", e);
            return Vec::new();
        }

        // Wait for response with timeout
        match tokio::time::timeout(Duration::from_secs(5), rx).await {
            Ok(Ok(Ok(providers))) => {
                info!(
                    "Found {} providers for file: {}",
                    providers.len(),
                    file_hash
                );
                providers
            }
            Ok(Ok(Err(e))) => {
                warn!("GetProviders command failed: {}", e);
                // Fallback to connected peers
                let connected = self.connected_peers.lock().await;
                connected.iter().take(3).map(|p| p.to_string()).collect()
            }
            Ok(Err(e)) => {
                warn!("Receiver error: {}", e);
                // Fallback to connected peers
                let connected = self.connected_peers.lock().await;
                connected.iter().take(3).map(|p| p.to_string()).collect()
            }
            Err(_) => {
                warn!("GetProviders command timed out for file: {}", file_hash);
                // Fallback to connected peers
                let connected = self.connected_peers.lock().await;
                connected.iter().take(3).map(|p| p.to_string()).collect()
            }
        }
    }

    /// Shutdown the DHT service
    pub async fn shutdown(&self) -> Result<(), String> {
        let (tx, rx) = oneshot::channel();
        self.cmd_tx
            .send(DhtCommand::Shutdown(tx))
            .await
            .map_err(|e| format!("Failed to send shutdown command: {}", e))?;
        rx.await
            .map_err(|e| format!("Failed to receive shutdown acknowledgment: {}", e))
    }
}

/// Process received Bitswap chunk data and assemble complete files
async fn process_bitswap_chunk(
    query_id: &beetswap::QueryId,
    data: &[u8],
    event_tx: &mpsc::Sender<DhtEvent>,
    received_chunks: &Arc<Mutex<HashMap<String, HashMap<u32, FileChunk>>>>,
    file_transfer_service: &Arc<FileTransferService>,
) {
    // Try to parse the data as a FileChunk
    match serde_json::from_slice::<FileChunk>(data) {
        Ok(chunk) => {
            info!(
                "Received chunk {}/{} for file {} ({} bytes)",
                chunk.chunk_index + 1,
                chunk.total_chunks,
                chunk.file_hash,
                chunk.data.len()
            );

            // Store the chunk
            {
                let mut chunks_map = received_chunks.lock().await;
                let file_chunks = chunks_map
                    .entry(chunk.file_hash.clone())
                    .or_insert_with(HashMap::new);
                file_chunks.insert(chunk.chunk_index, chunk.clone());
            }

            // Check if we have all chunks for this file
            let has_all_chunks = {
                let chunks_map = received_chunks.lock().await;
                if let Some(file_chunks) = chunks_map.get(&chunk.file_hash) {
                    file_chunks.len() == chunk.total_chunks as usize
                } else {
                    false
                }
            };

            if has_all_chunks {
                // Assemble the file from all chunks
                assemble_file_from_chunks(
                    &chunk.file_hash,
                    received_chunks,
                    file_transfer_service,
                    event_tx,
                )
                .await;
            }

            let _ = event_tx
                .send(DhtEvent::BitswapDataReceived {
                    query_id: format!("{:?}", query_id),
                    data: data.to_vec(),
                })
                .await;
        }
        Err(e) => {
            warn!("Failed to parse Bitswap data as FileChunk: {}", e);
            // Emit raw data event for debugging
            let _ = event_tx
                .send(DhtEvent::BitswapDataReceived {
                    query_id: format!("{:?}", query_id),
                    data: data.to_vec(),
                })
                .await;
        }
    }
}

/// Assemble a complete file from received chunks
async fn assemble_file_from_chunks(
    file_hash: &str,
    received_chunks: &Arc<Mutex<HashMap<String, HashMap<u32, FileChunk>>>>,
    file_transfer_service: &Arc<FileTransferService>,
    event_tx: &mpsc::Sender<DhtEvent>,
) {
    // Get all chunks for this file
    let chunks = {
        let mut chunks_map = received_chunks.lock().await;
        chunks_map.remove(file_hash)
    };

    if let Some(mut file_chunks) = chunks {
        // Sort chunks by index
        let mut sorted_chunks: Vec<FileChunk> =
            file_chunks.drain().map(|(_, chunk)| chunk).collect();
        sorted_chunks.sort_by_key(|c| c.chunk_index);

        // Get the count before consuming the vector
        let chunk_count = sorted_chunks.len();

        // Concatenate chunk data
        let mut file_data = Vec::new();
        for chunk in sorted_chunks {
            file_data.extend_from_slice(&chunk.data);
        }

        // Store the assembled file
        let file_name = format!("downloaded_{}", file_hash);
        file_transfer_service.store_file_data(file_hash.to_string(), file_name, file_data);

        info!(
            "Successfully assembled file {} from {} chunks",
            file_hash, chunk_count
        );

        let _ = event_tx
            .send(DhtEvent::FileDownloaded {
                file_hash: file_hash.to_string(),
            })
            .await;
    }
}

fn not_loopback(ip: &Multiaddr) -> bool {
    multiaddr_to_ip(ip)
        .map(|ip| !ip.is_loopback())
        .unwrap_or(false)
}

fn multiaddr_to_ip(addr: &Multiaddr) -> Option<IpAddr> {
    for comp in addr.iter() {
        match comp {
            Protocol::Ip4(ipv4) => return Some(IpAddr::V4(ipv4)),
            Protocol::Ip6(ipv6) => return Some(IpAddr::V6(ipv6)),
            _ => {}
        }
    }
    None
}

pub struct StringBlock(pub String);
pub struct ByteBlock(pub Vec<u8>);

impl Block<64> for ByteBlock {
    fn cid(&self) -> Result<Cid, CidError> {
        let hash = Code::Sha2_256.digest(&self.0);
        Ok(Cid::new_v1(RAW_CODEC, hash))
    }

    fn data(&self) -> &[u8] {
        &self.0
    }
}

pub fn split_into_blocks(bytes: &[u8], chunk_size: usize) -> Vec<ByteBlock> {
    let mut blocks = Vec::new();
    let mut i = 0usize;
    while i < bytes.len() {
        let end = (i + chunk_size).min(bytes.len());
        let slice = &bytes[i..end];
        // Store raw bytes - no conversion needed
        blocks.push(ByteBlock(slice.to_vec()));
        i = end;
    }
    blocks
}

#[cfg(test)]
mod tests {
    use super::*;

    #[tokio::test(flavor = "multi_thread", worker_threads = 2)]
    async fn shutdown_command_stops_dht_service() {
        let service = match DhtService::new(
            0,
            Vec::new(),
            None,
            false,
            false,
            None,
            Vec::new(),
            None,
            None,
<<<<<<< HEAD
            None,
            None,
=======
            None,  // chunk_size_kb
            None,  // cache_size_mb
>>>>>>> 03388abd
        )
        .await
        {
            Ok(service) => service,
            Err(err) => {
                let message = err.to_string();
                let lowered = message.to_ascii_lowercase();
                if lowered.contains("permission denied") || lowered.contains("not permitted") {
                    // skipping shutdown_command_stops_dht_service (likely sandboxed)
                    return;
                }
                panic!("start service: {message}");
            }
        };
        service.run().await;

        service.shutdown().await.expect("shutdown");

        // Subsequent calls should gracefully no-op
        assert_eq!(service.get_peer_count().await, 0);

        let snapshot = service.metrics_snapshot().await;
        assert_eq!(snapshot.peer_count, 0);
        assert_eq!(snapshot.reachability, NatReachabilityState::Unknown);
    }

    #[test]
    fn metrics_snapshot_carries_listen_addrs() {
        let mut metrics = DhtMetrics::default();
        metrics.record_listen_addr(&"/ip4/127.0.0.1/tcp/4001".parse::<Multiaddr>().unwrap());
        metrics.record_listen_addr(&"/ip4/0.0.0.0/tcp/4001".parse::<Multiaddr>().unwrap());
        // Duplicate should be ignored
        metrics.record_listen_addr(&"/ip4/127.0.0.1/tcp/4001".parse::<Multiaddr>().unwrap());

        let snapshot = DhtMetricsSnapshot::from(metrics, 5);
        assert_eq!(snapshot.peer_count, 5);
        assert_eq!(snapshot.listen_addrs.len(), 2);
        assert!(snapshot
            .listen_addrs
            .contains(&"/ip4/127.0.0.1/tcp/4001".to_string()));
        assert!(snapshot
            .listen_addrs
            .contains(&"/ip4/0.0.0.0/tcp/4001".to_string()));
        assert!(snapshot.observed_addrs.is_empty());
        assert!(snapshot.reachability_history.is_empty());
    }

    #[tokio::test]
    async fn identify_push_records_listen_addrs() {
        let metrics = Arc::new(Mutex::new(DhtMetrics::default()));
        let listen_addr: Multiaddr = "/ip4/10.0.0.1/tcp/4001".parse().unwrap();
        let secondary_addr: Multiaddr = "/ip4/192.168.0.1/tcp/4001".parse().unwrap();
        let info = identify::Info {
            public_key: identity::Keypair::generate_ed25519().public(),
            protocol_version: EXPECTED_PROTOCOL_VERSION.to_string(),
            agent_version: "test-agent/1.0.0".to_string(),
            listen_addrs: vec![listen_addr.clone(), secondary_addr.clone()],
            protocols: vec![StreamProtocol::new("/chiral/test/1.0.0")],
            observed_addr: "/ip4/127.0.0.1/tcp/4001".parse().unwrap(),
        };

        record_identify_push_metrics(&metrics, &info);

        {
            let guard = metrics.lock().await;
            assert_eq!(guard.listen_addrs.len(), 2);
            assert!(guard.listen_addrs.contains(&listen_addr.to_string()));
            assert!(guard.listen_addrs.contains(&secondary_addr.to_string()));
        }

        record_identify_push_metrics(&metrics, &info);

        let guard = metrics.lock().await;
        assert_eq!(guard.listen_addrs.len(), 2);
    }
}<|MERGE_RESOLUTION|>--- conflicted
+++ resolved
@@ -3155,13 +3155,8 @@
             Vec::new(),
             None,
             None,
-<<<<<<< HEAD
-            None,
-            None,
-=======
             None,  // chunk_size_kb
             None,  // cache_size_mb
->>>>>>> 03388abd
         )
         .await
         {
