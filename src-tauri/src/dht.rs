use futures::io::{AsyncRead, AsyncReadExt, AsyncWrite, AsyncWriteExt};
use futures_util::StreamExt;

use libp2p::multiaddr::Protocol;
use serde::{Deserialize, Serialize};
use std::collections::{HashMap, HashSet};
use std::net::IpAddr;
use std::sync::atomic::{AtomicU64, Ordering};
use std::sync::Arc;
use std::time::{Duration, SystemTime, UNIX_EPOCH};
use tokio::sync::{mpsc, oneshot, Mutex};
use tracing::{debug, error, info, warn};

use crate::peer_selection::{PeerMetrics, PeerSelectionService, SelectionStrategy};

use libp2p::{
    identify::{self, Event as IdentifyEvent},
    identity,
    kad::{
        self, store::MemoryStore, Behaviour as Kademlia, Config as KademliaConfig,
        Event as KademliaEvent, GetRecordOk, Mode, PutRecordOk, QueryResult, Record,
    },
    mdns::{tokio::Behaviour as Mdns, Event as MdnsEvent},
    ping::{self, Behaviour as Ping, Event as PingEvent},
    request_response as rr,
    swarm::{NetworkBehaviour, SwarmEvent},
    Multiaddr, PeerId, StreamProtocol, Swarm, SwarmBuilder,
};
const EXPECTED_PROTOCOL_VERSION: &str = "/chiral/1.0.0";
#[derive(Debug, Clone, Serialize, Deserialize)]
#[serde(rename_all = "camelCase")]
pub struct FileMetadata {
    /// The Merkle root of the file's chunks, which serves as its unique identifier.
    pub file_hash: String, // This is the Merkle Root
    pub file_name: String,
    pub file_size: u64,
    pub seeders: Vec<String>,
    pub created_at: u64,
    pub mime_type: Option<String>,
    /// Whether the file is encrypted
    pub is_encrypted: bool,
    /// The encryption method used (e.g., "AES-256-GCM")
    pub encryption_method: Option<String>,
    /// Fingerprint of the encryption key for identification
    pub key_fingerprint: Option<String>,
}

#[derive(NetworkBehaviour)]
struct DhtBehaviour {
    kademlia: Kademlia<MemoryStore>,
    identify: identify::Behaviour,
    mdns: Mdns,
    ping: ping::Behaviour,
    proxy_rr: rr::Behaviour<ProxyCodec>,
}

#[derive(Debug)]
pub enum DhtCommand {
    PublishFile(FileMetadata),
    SearchFile(String),
    ConnectPeer(String),
    GetPeerCount(oneshot::Sender<usize>),
    Echo {
        peer: PeerId,
        payload: Vec<u8>,
        tx: oneshot::Sender<Result<Vec<u8>, String>>,
    },
    Shutdown(oneshot::Sender<()>),
    StopPublish(String),
}

#[derive(Debug, Clone, Serialize)]
pub enum DhtEvent {
    PeerDiscovered(String),
    PeerConnected(String),    // Replaced by ProxyStatus
    PeerDisconnected(String), // Replaced by ProxyStatus
    FileDiscovered(FileMetadata),
    FileNotFound(String),
    Error(String),
    ProxyStatus {
        id: String,
        address: String,
        status: String,
        latency_ms: Option<u64>,
        error: Option<String>,
    },
    PeerRtt {
        peer: String,
        rtt_ms: u64,
    },
    EchoReceived {
        from: String,
        utf8: Option<String>,
        bytes: usize,
    },
}

#[derive(Debug, Clone)]
enum SearchResponse {
    Found(FileMetadata),
    NotFound,
}

#[derive(Debug)]
struct PendingSearch {
    id: u64,
    sender: oneshot::Sender<SearchResponse>,
}

#[derive(Debug, Clone, Default)]
struct DhtMetrics {
    last_bootstrap: Option<SystemTime>,
    last_success: Option<SystemTime>,
    last_error_at: Option<SystemTime>,
    last_error: Option<String>,
    bootstrap_failures: u64,
    listen_addrs: Vec<String>,
}

#[derive(Debug, Clone, Serialize)]
#[serde(rename_all = "camelCase")]
pub struct DhtMetricsSnapshot {
    pub peer_count: usize,
    pub last_bootstrap: Option<u64>,
    pub last_peer_event: Option<u64>,
    pub last_error: Option<String>,
    pub last_error_at: Option<u64>,
    pub bootstrap_failures: u64,
    pub listen_addrs: Vec<String>,
}

// ------Proxy Protocol Implementation------
#[derive(Clone, Debug, Default)]
struct ProxyCodec;

#[derive(Debug, Clone)]
struct EchoRequest(pub Vec<u8>);
#[derive(Debug, Clone)]
struct EchoResponse(pub Vec<u8>);

// 4byte LE length prefix
async fn read_framed<T: AsyncRead + Unpin + Send>(io: &mut T) -> std::io::Result<Vec<u8>> {
    let mut len_buf = [0u8; 4];
    io.read_exact(&mut len_buf).await?;
    let len = u32::from_le_bytes(len_buf) as usize;
    let mut data = vec![0u8; len];
    io.read_exact(&mut data).await?;
    Ok(data)
}
async fn write_framed<T: AsyncWrite + Unpin + Send>(
    io: &mut T,
    data: Vec<u8>,
) -> std::io::Result<()> {
    io.write_all(&(data.len() as u32).to_le_bytes()).await?;
    io.write_all(&data).await?;
    io.flush().await
}

#[async_trait::async_trait]
impl rr::Codec for ProxyCodec {
    type Protocol = String;
    type Request = EchoRequest;
    type Response = EchoResponse;

    async fn read_request<T>(
        &mut self,
        _: &Self::Protocol,
        io: &mut T,
    ) -> std::io::Result<Self::Request>
    where
        T: AsyncRead + Unpin + Send,
    {
        Ok(EchoRequest(read_framed(io).await?))
    }
    async fn read_response<T>(
        &mut self,
        _: &Self::Protocol,
        io: &mut T,
    ) -> std::io::Result<Self::Response>
    where
        T: AsyncRead + Unpin + Send,
    {
        Ok(EchoResponse(read_framed(io).await?))
    }
    async fn write_request<T>(
        &mut self,
        _: &Self::Protocol,
        io: &mut T,
        EchoRequest(data): EchoRequest,
    ) -> std::io::Result<()>
    where
        T: AsyncWrite + Unpin + Send,
    {
        write_framed(io, data).await
    }
    async fn write_response<T>(
        &mut self,
        _: &Self::Protocol,
        io: &mut T,
        EchoResponse(data): EchoResponse,
    ) -> std::io::Result<()>
    where
        T: AsyncWrite + Unpin + Send,
    {
        write_framed(io, data).await
    }
}
// ------End Proxy Protocol Implementation------

impl DhtMetricsSnapshot {
    fn from(metrics: DhtMetrics, peer_count: usize) -> Self {
        fn to_secs(ts: SystemTime) -> Option<u64> {
            ts.duration_since(UNIX_EPOCH).ok().map(|d| d.as_secs())
        }

        DhtMetricsSnapshot {
            peer_count,
            last_bootstrap: metrics.last_bootstrap.and_then(to_secs),
            last_peer_event: metrics.last_success.and_then(to_secs),
            last_error: metrics.last_error,
            last_error_at: metrics.last_error_at.and_then(to_secs),
            bootstrap_failures: metrics.bootstrap_failures,
            listen_addrs: metrics.listen_addrs,
        }
    }
}

impl DhtMetrics {
    fn record_listen_addr(&mut self, addr: &Multiaddr) {
        let addr_str = addr.to_string();
        if !self
            .listen_addrs
            .iter()
            .any(|existing| existing == &addr_str)
        {
            self.listen_addrs.push(addr_str);
        }
    }
}

async fn notify_pending_searches(
    pending: &Arc<Mutex<HashMap<String, Vec<PendingSearch>>>>,
    key: &str,
    response: SearchResponse,
) {
    let waiters = {
        let mut pending = pending.lock().await;
        pending.remove(key)
    };

    if let Some(waiters) = waiters {
        for waiter in waiters {
            let _ = waiter.sender.send(response.clone());
        }
    }
}

async fn is_proxy_peer(
    id: &PeerId,
    proxy_targets: &Arc<Mutex<HashSet<PeerId>>>,
    proxy_capable: &Arc<Mutex<HashSet<PeerId>>>,
) -> bool {
    let t = proxy_targets.lock().await;
    if t.contains(id) {
        return true;
    }
    drop(t);
    let c = proxy_capable.lock().await;
    c.contains(id)
}

async fn run_dht_node(
    mut swarm: Swarm<DhtBehaviour>,
    peer_id: PeerId,
    mut cmd_rx: mpsc::Receiver<DhtCommand>,
    event_tx: mpsc::Sender<DhtEvent>,
    connected_peers: Arc<Mutex<HashSet<PeerId>>>,
    metrics: Arc<Mutex<DhtMetrics>>,
    pending_echo: Arc<
        Mutex<HashMap<rr::OutboundRequestId, oneshot::Sender<Result<Vec<u8>, String>>>>,
    >,
    pending_searches: Arc<Mutex<HashMap<String, Vec<PendingSearch>>>>,
    proxy_targets: Arc<Mutex<HashSet<PeerId>>>,
    proxy_capable: Arc<Mutex<HashSet<PeerId>>>,
<<<<<<< HEAD
    peer_selection: Arc<Mutex<PeerSelectionService>>,
=======
    is_bootstrap: bool,
>>>>>>> 15d592d0
) {
    // Periodic bootstrap interval
    let mut shutdown_ack: Option<oneshot::Sender<()>> = None;

    'outer: loop {
        tokio::select! {


            cmd = cmd_rx.recv() => {
                match cmd {
                    Some(DhtCommand::Shutdown(ack)) => {
                        info!("Received shutdown signal for DHT node");
                        shutdown_ack = Some(ack);
                        break 'outer;
                    }
                    Some(DhtCommand::PublishFile(metadata)) => {
                        let key = kad::RecordKey::new(&metadata.file_hash.as_bytes());
                        match serde_json::to_vec(&metadata) {
                            Ok(value) => {
                                let record = Record {
                                    key,
                                    value,
                                    publisher: Some(peer_id),
                                    expires: None,
                                };

                                match swarm.behaviour_mut().kademlia.put_record(record, kad::Quorum::One) {
                                    Ok(_) => {
                                        info!("Published file metadata: {}", metadata.file_hash);
                                    }
                                    Err(e) => {
                                        error!("Failed to publish file metadata {}: {}", metadata.file_hash, e);
                                        let _ = event_tx.send(DhtEvent::Error(format!("Failed to publish: {}", e))).await;
                                    }
                                }
                            }
                            Err(e) => {
                                error!("Failed to serialize file metadata {}: {}", metadata.file_hash, e);
                                let _ = event_tx.send(DhtEvent::Error(format!("Failed to serialize metadata: {}", e))).await;
                            }
                        }
                    }
                    Some(DhtCommand::StopPublish(file_hash)) => {
                        let key = kad::RecordKey::new(&file_hash);
                        // Remove the record
                        // swarm.behaviour_mut().kademlia.stop_providing(&key);
                        swarm.behaviour_mut().kademlia.remove_record(&key)
                    }
                    Some(DhtCommand::SearchFile(file_hash)) => {
                        let key = kad::RecordKey::new(&file_hash.as_bytes());
                        let _query_id = swarm.behaviour_mut().kademlia.get_record(key);
                        info!("Searching for file: {}", file_hash);
                    }
                    Some(DhtCommand::ConnectPeer(addr)) => {
                        info!("Attempting to connect to: {}", addr);
                        if let Ok(multiaddr) = addr.parse::<Multiaddr>() {
                            if let Some(p2p) = multiaddr.iter().find_map(|p| {
                                if let libp2p::multiaddr::Protocol::P2p(peer) = p { Some(peer) } else { None }
                            }) {
                                proxy_targets.lock().await.insert(PeerId::from(p2p));
                            }
                            match swarm.dial(multiaddr.clone()) {
                                Ok(_) => {
                                    info!("✓ Initiated connection to: {}", addr);
                                    info!("  Multiaddr: {}", multiaddr);
                                    info!("  Waiting for ConnectionEstablished event...");
                                }
                                Err(e) => {
                                    error!("✗ Failed to dial {}: {}", addr, e);
                                    let _ = event_tx.send(DhtEvent::Error(format!("Failed to connect: {}", e))).await;
                                }
                            }
                        } else {
                            error!("✗ Invalid multiaddr format: {}", addr);
                            let _ = event_tx.send(DhtEvent::Error(format!("Invalid address: {}", addr))).await;
                        }
                    }
                    Some(DhtCommand::GetPeerCount(tx)) => {
                        let count = connected_peers.lock().await.len();
                        let _ = tx.send(count);
                    }
                    Some(DhtCommand::Echo { peer, payload, tx }) => {
                        let id = swarm.behaviour_mut().proxy_rr.send_request(&peer, EchoRequest(payload));
                        pending_echo.lock().await.insert(id, tx);
                    }
                    None => {
                        info!("DHT command channel closed; shutting down node task");
                        break 'outer;
                    }
                }
            }

            event = swarm.next() => if let Some(event) = event {
                match event {
                    SwarmEvent::Behaviour(DhtBehaviourEvent::Kademlia(kad_event)) => {
                        handle_kademlia_event(
                            kad_event,
                            &event_tx,
                            &pending_searches,
                        )
                        .await;
                    }
                    SwarmEvent::Behaviour(DhtBehaviourEvent::Identify(identify_event)) => {
                        handle_identify_event(identify_event, &mut swarm, &event_tx).await;
                    }
                    SwarmEvent::Behaviour(DhtBehaviourEvent::Mdns(mdns_event)) => {
                        if !is_bootstrap{
                            handle_mdns_event(mdns_event, &mut swarm, &event_tx).await;
                        }
                    }
                    SwarmEvent::Behaviour(DhtBehaviourEvent::Ping(ev)) => {
                        match ev {
                            libp2p::ping::Event { peer, result: Ok(rtt), .. } => {
                                let is_connected = connected_peers.lock().await.contains(&peer);
                                let rtt_ms = rtt.as_millis() as u64;

                                // Update peer selection metrics with latency
                                {
                                    let mut selection = peer_selection.lock().await;
                                    selection.update_peer_latency(&peer.to_string(), rtt_ms);
                                }

                                let show_as_proxy = {
                                    let t = proxy_targets.lock().await;
                                    let c = proxy_capable.lock().await;
                                    t.contains(&peer) || c.contains(&peer)
                                };

                                if is_connected && show_as_proxy {
                                    let _ = event_tx
                                        .send(DhtEvent::PeerRtt {
                                            peer: peer.to_string(),
                                            rtt_ms,
                                        })
                                        .await;
                                } else {
                                    debug!("skip rtt update for non-proxy/offline peer {}", peer);
                                }
                            }
                            libp2p::ping::Event { peer, result: Err(libp2p::ping::Failure::Timeout), .. } => {
                                let _ = event_tx
                                    .send(DhtEvent::Error(format!("Ping timeout {}", peer)))
                                    .await;
                            }
                            libp2p::ping::Event { peer, result: Err(e), .. } => {
                                warn!("ping error with {}: {}", peer, e);
                                // If needed, also send to UI
                                // let _ = event_tx.send(DhtEvent::Error(format!("Ping error {}: {}", peer, e))).await;
                            }
                        }
                    }
                    SwarmEvent::ConnectionEstablished { peer_id, endpoint, .. } => {
                        info!("✅ CONNECTION ESTABLISHED with peer: {}", peer_id);
                        info!("   Endpoint: {:?}", endpoint);

<<<<<<< HEAD
                        // Initialize peer metrics for smart selection
                        {
                            let mut selection = peer_selection.lock().await;
                            let peer_metrics = PeerMetrics::new(
                                peer_id.to_string(),
                                endpoint.get_remote_address().to_string(),
                            );
                            selection.update_peer_metrics(peer_metrics);
                        }

                        // Add peer to Kademlia routing table
                        swarm.behaviour_mut().kademlia.add_address(&peer_id, endpoint.get_remote_address().clone());

=======
>>>>>>> 15d592d0
                        if is_proxy_peer(&peer_id, &proxy_targets, &proxy_capable).await {
                            let remote_addr_str = endpoint.get_remote_address().to_string();
                            let _ = event_tx.send(DhtEvent::ProxyStatus {
                                id: peer_id.to_string(),
                                address: remote_addr_str,
                                status: "online".to_string(),
                                latency_ms: None,
                                error: None,
                            }).await;
                        } else {
                            debug!("connection is non-proxy peer; skip ProxyStatus emit: {}", peer_id);
                        }

                        let peers_count = {
                            let mut peers = connected_peers.lock().await;
                            peers.insert(peer_id);
                            peers.len()
                        };
                        if let Ok(mut m) = metrics.try_lock() {
                            m.last_success = Some(SystemTime::now());
                        }
                        info!("   Total connected peers: {}", peers_count);
                    }
                    SwarmEvent::ConnectionClosed { peer_id, cause, .. } => {
                        warn!("❌ DISCONNECTED from peer: {}", peer_id);
                        warn!("   Cause: {:?}", cause);

                        if is_proxy_peer(&peer_id, &proxy_targets, &proxy_capable).await {
                            let _ = event_tx.send(DhtEvent::ProxyStatus {
                                id: peer_id.to_string(),
                                address: "".to_string(),
                                status: "offline".to_string(),
                                latency_ms: None,
                                error: cause.as_ref().map(|c| c.to_string()),
                            }).await;

                            {
                                let mut peers = connected_peers.lock().await;
                                peers.remove(&peer_id);
                            }

                            {
                                let mut t = proxy_targets.lock().await;
                                t.remove(&peer_id);
                            }
                            {
                                let mut c = proxy_capable.lock().await;
                                c.remove(&peer_id);
                            }

                            info!("Disconnected from {}, cleaned up proxy sets", peer_id);
                        } else {
                            debug!("non-proxy peer closed; skip ProxyStatus: {}", peer_id);
                        }

                        let peers_count = {
                            let mut peers = connected_peers.lock().await;
                            peers.remove(&peer_id);
                            peers.len()
                        };
                        info!("   Remaining connected peers: {}", peers_count);
                    }
                    SwarmEvent::NewListenAddr { address, .. } => {
                        info!("📡 Now listening on: {}", address);
                        if let Ok(mut m) = metrics.try_lock() {
                            m.record_listen_addr(&address);
                        }
                    }
                    SwarmEvent::OutgoingConnectionError { peer_id, error, .. } => {
                        if let Some(pid) = peer_id {
                            if is_proxy_peer(&pid, &proxy_targets, &proxy_capable).await {
                                let _ = event_tx.send(DhtEvent::ProxyStatus {
                                    id: pid.to_string(),
                                    address: "".into(),
                                    status: "offline".into(),
                                    latency_ms: None,
                                    error: Some(error.to_string()),
                                }).await;
                            }
                        }
                        if let Ok(mut m) = metrics.try_lock() {
                            m.last_error = Some(error.to_string());
                            m.last_error_at = Some(SystemTime::now());
                            m.bootstrap_failures = m.bootstrap_failures.saturating_add(1);
                        }
                        if let Some(peer_id) = peer_id {
                            error!("❌ Outgoing connection error to {}: {}", peer_id, error);
                            // Check if this is a bootstrap connection error
                            if error.to_string().contains("rsa") {
                                error!("   ℹ Hint: This node uses RSA keys. Enable 'rsa' feature if needed.");
                            } else if error.to_string().contains("Timeout") {
                                warn!("   ℹ Hint: Bootstrap nodes may be unreachable or overloaded.");
                            } else if error.to_string().contains("Connection refused") {
                                warn!("   ℹ Hint: Bootstrap nodes are not accepting connections.");
                            } else if error.to_string().contains("Transport") {
                                warn!("   ℹ Hint: Transport protocol negotiation failed.");
                            }
                            swarm.behaviour_mut().kademlia.remove_peer(&peer_id);
                        } else {
                            error!("❌ Outgoing connection error to unknown peer: {}", error);
                        }
                        let _ = event_tx.send(DhtEvent::Error(format!("Connection failed: {}", error))).await;
                    }
                    SwarmEvent::Behaviour(DhtBehaviourEvent::ProxyRr(ev)) => {
                        use libp2p::request_response::{Event as RREvent, Message};
                        match ev {
                            RREvent::Message { peer, message } => match message {
                                // Echo server
                                Message::Request { request, channel, .. } => {
                                    proxy_capable.lock().await.insert(peer);

                                    // 1) Notify UI of peer status
                                    let _ = event_tx.send(DhtEvent::ProxyStatus {
                                        id: peer.to_string(),
                                        address: String::new(),
                                        status: "online".into(),
                                        latency_ms: None, error: None,
                                    }).await;
                                    let EchoRequest(data) = request;

                                    // 2) Showing received data to UI
                                    let preview = std::str::from_utf8(&data).ok().map(|s| s.to_string());
                                    let _ = event_tx.send(DhtEvent::EchoReceived {
                                        from: peer.to_string(),
                                        utf8: preview,
                                        bytes: data.len(),
                                    }).await;

                                    // 3) Echo response
                                    swarm.behaviour_mut().proxy_rr
                                        .send_response(channel, EchoResponse(data))
                                        .unwrap_or_else(|e| error!("send_response failed: {e:?}"));


                                }
                                // Client response
                                Message::Response { request_id, response } => {
                                    proxy_capable.lock().await.insert(peer);
                                    let _ = event_tx.send(DhtEvent::ProxyStatus {
                                        id: peer.to_string(),
                                        address: String::new(),
                                        status: "online".into(),
                                        latency_ms: None, error: None,
                                    }).await;

                                    if let Some(tx) = pending_echo.lock().await.remove(&request_id) {
                                        let EchoResponse(data) = response;
                                        let _ = tx.send(Ok(data));
                                    }
                                }
                            },

                            RREvent::OutboundFailure { request_id, error, .. } => {
                                if matches!(error, libp2p::request_response::OutboundFailure::UnsupportedProtocols) {
                                    // Optional: negative cache for capability
                                }
                                if let Some(tx) = pending_echo.lock().await.remove(&request_id) {
                                    let _ = tx.send(Err(format!("outbound failure: {error:?}")));
                                }
                            }

                            RREvent::InboundFailure { error, .. } => {
                                warn!("inbound failure: {error:?}");
                            }

                            RREvent::ResponseSent { .. } => {}
                        }
                    }
                    SwarmEvent::IncomingConnectionError { error, .. } => {
                        if let Ok(mut m) = metrics.try_lock() {
                            m.last_error = Some(error.to_string());
                            m.last_error_at = Some(SystemTime::now());
                            m.bootstrap_failures = m.bootstrap_failures.saturating_add(1);
                        }
                        error!("❌ Incoming connection error: {}", error);
                    }
                    _ => {}
                }
            } else {
                info!("DHT swarm stream ended; shutting down node task");
                break 'outer;
            }
        }
    }

    connected_peers.lock().await.clear();
    info!("DHT node task exiting");
    if let Some(ack) = shutdown_ack {
        let _ = ack.send(());
    }
}

async fn handle_kademlia_event(
    event: KademliaEvent,
    event_tx: &mpsc::Sender<DhtEvent>,
    pending_searches: &Arc<Mutex<HashMap<String, Vec<PendingSearch>>>>,
) {
    match event {
        KademliaEvent::RoutingUpdated { peer, .. } => {
            debug!("Routing table updated with peer: {}", peer);
        }
        KademliaEvent::UnroutablePeer { peer } => {
            warn!("Peer {} is unroutable", peer);
        }
        KademliaEvent::RoutablePeer { peer, .. } => {
            debug!("Peer {} became routable", peer);
        }
        KademliaEvent::OutboundQueryProgressed { result, .. } => {
            match result {
                QueryResult::GetRecord(Ok(ok)) => match ok {
                    GetRecordOk::FoundRecord(peer_record) => {
                        // Try to parse file metadata from record value
                        if let Ok(metadata) =
                            serde_json::from_slice::<FileMetadata>(&peer_record.record.value)
                        {
                            let notify_metadata = metadata.clone();
                            let file_hash = notify_metadata.file_hash.clone();
                            let _ = event_tx.send(DhtEvent::FileDiscovered(metadata)).await;
                            notify_pending_searches(
                                pending_searches,
                                &file_hash,
                                SearchResponse::Found(notify_metadata),
                            )
                            .await;
                        } else {
                            debug!("Received non-file metadata record");
                        }
                    }
                    GetRecordOk::FinishedWithNoAdditionalRecord { .. } => {
                        // No additional records; do nothing here
                    }
                },
                QueryResult::GetRecord(Err(err)) => {
                    warn!("GetRecord error: {:?}", err);
                    // If the error includes the key, emit FileNotFound
                    if let kad::GetRecordError::NotFound { key, .. } = err {
                        let file_hash = String::from_utf8_lossy(key.as_ref()).to_string();
                        let _ = event_tx
                            .send(DhtEvent::FileNotFound(file_hash.clone()))
                            .await;
                        notify_pending_searches(
                            pending_searches,
                            &file_hash,
                            SearchResponse::NotFound,
                        )
                        .await;
                    }
                }
                QueryResult::PutRecord(Ok(PutRecordOk { key })) => {
                    debug!("PutRecord succeeded for key: {:?}", key);
                }
                QueryResult::PutRecord(Err(err)) => {
                    warn!("PutRecord error: {:?}", err);
                    let _ = event_tx
                        .send(DhtEvent::Error(format!("PutRecord failed: {:?}", err)))
                        .await;
                }
                _ => {}
            }
        }
        _ => {}
    }
}

async fn handle_identify_event(
    event: IdentifyEvent,
    swarm: &mut Swarm<DhtBehaviour>,
    _event_tx: &mpsc::Sender<DhtEvent>,
) {
    match event {
        IdentifyEvent::Received { peer_id, info, .. } => {
            info!("Identified peer {}: {:?}", peer_id, info.protocol_version);
            // Add identified peer to Kademlia routing table
            if info.protocol_version != EXPECTED_PROTOCOL_VERSION {
                warn!(
                    "Peer {} has a mismatched protocol version: '{}'. Expected: '{}'. Removing peer.",
                    peer_id,
                    info.protocol_version,
                    EXPECTED_PROTOCOL_VERSION
                );
                swarm.behaviour_mut().kademlia.remove_peer(&peer_id);
            } else {
                for addr in info.listen_addrs {
                    if not_loopback(&addr) {
                        swarm.behaviour_mut().kademlia.add_address(&peer_id, addr);
                    }
                }
            }
        }
        IdentifyEvent::Sent { peer_id, .. } => {
            debug!("Sent identify info to {}", peer_id);
        }
        _ => {}
    }
}

async fn handle_mdns_event(
    event: MdnsEvent,
    swarm: &mut Swarm<DhtBehaviour>,
    event_tx: &mpsc::Sender<DhtEvent>,
) {
    match event {
        MdnsEvent::Discovered(list) => {
            for (peer_id, multiaddr) in list {
                debug!("mDNS discovered peer {} at {}", peer_id, multiaddr);
                if not_loopback(&multiaddr) {
                    swarm
                        .behaviour_mut()
                        .kademlia
                        .add_address(&peer_id, multiaddr);
                }
                let _ = event_tx
                    .send(DhtEvent::PeerDiscovered(peer_id.to_string()))
                    .await;
            }
        }
        MdnsEvent::Expired(list) => {
            for (peer_id, multiaddr) in list {
                debug!("mDNS expired peer {} at {}", peer_id, multiaddr);
                swarm
                    .behaviour_mut()
                    .kademlia
                    .remove_address(&peer_id, &multiaddr);
            }
        }
    }
}

async fn handle_ping_event(event: PingEvent) {
    match event {
        ping::Event { result, .. } => {
            debug!("Ping result: {:?}", result);
        }
    }
}

impl DhtService {
    pub async fn echo(&self, peer_id: String, payload: Vec<u8>) -> Result<Vec<u8>, String> {
        let peer: PeerId = peer_id
            .parse()
            .map_err(|e| format!("invalid peer id: {e}"))?;
        let (tx, rx) = oneshot::channel();
        self.cmd_tx
            .send(DhtCommand::Echo { peer, payload, tx })
            .await
            .map_err(|e| format!("send echo cmd: {e}"))?;
        rx.await.map_err(|e| format!("echo await: {e}"))?
    }
}

// Public API for the DHT
pub struct DhtService {
    cmd_tx: mpsc::Sender<DhtCommand>,
    event_rx: Arc<Mutex<mpsc::Receiver<DhtEvent>>>,
    peer_id: String,
    connected_peers: Arc<Mutex<HashSet<PeerId>>>,
    metrics: Arc<Mutex<DhtMetrics>>,
    pending_echo:
        Arc<Mutex<HashMap<rr::OutboundRequestId, oneshot::Sender<Result<Vec<u8>, String>>>>>,
    pending_searches: Arc<Mutex<HashMap<String, Vec<PendingSearch>>>>,
    search_counter: Arc<AtomicU64>,
    proxy_targets: Arc<Mutex<HashSet<PeerId>>>,
    proxy_capable: Arc<Mutex<HashSet<PeerId>>>,
    peer_selection: Arc<Mutex<PeerSelectionService>>,
}

impl DhtService {
    pub async fn new(
        port: u16,
        bootstrap_nodes: Vec<String>,
        secret: Option<String>,
        is_bootstrap: bool,
    ) -> Result<Self, Box<dyn std::error::Error>> {
        // Generate a new keypair for this node
        // Generate a keypair either from the secret or randomly
        let local_key = match secret {
            Some(secret_str) => {
                let secret_bytes = secret_str.as_bytes();
                let mut seed = [0u8; 32];
                for (i, &b) in secret_bytes.iter().take(32).enumerate() {
                    seed[i] = b;
                }
                identity::Keypair::ed25519_from_bytes(seed)?
            }
            None => identity::Keypair::generate_ed25519(),
        };
        let local_peer_id = PeerId::from(local_key.public());
        let peer_id_str = local_peer_id.to_string();

        info!("Local peer id: {}", local_peer_id);

        // Create a Kademlia behaviour with tuned configuration
        let store = MemoryStore::new(local_peer_id);
        let mut kad_cfg = KademliaConfig::new(StreamProtocol::new("/chiral/kad/1.0.0"));
        let bootstrap_interval = Duration::from_secs(30);
        if is_bootstrap {
            // These settings result in node to not provide files, only acts as a router
            kad_cfg.set_record_ttl(Some(Duration::from_secs(0)));
            kad_cfg.set_provider_record_ttl(Some(Duration::from_secs(0)));

            // ensures bootstrap node only keeps active peers in its routing table
            kad_cfg.set_periodic_bootstrap_interval(None);
        } else {
            kad_cfg.set_periodic_bootstrap_interval(Some(bootstrap_interval));
        }

        // Align with docs: shorter queries, higher replication
        kad_cfg.set_query_timeout(Duration::from_secs(30));

        // Replication factor of 3 (as per spec table)
        if let Some(nz) = std::num::NonZeroUsize::new(3) {
            kad_cfg.set_replication_factor(nz);
        }
        let mut kademlia = Kademlia::with_config(local_peer_id, store, kad_cfg);

        // Set Kademlia to server mode to accept incoming connections
        kademlia.set_mode(Some(Mode::Server));

        // Create identify behaviour
        let identify = identify::Behaviour::new(identify::Config::new(
            EXPECTED_PROTOCOL_VERSION.to_string(),
            local_key.public(),
        ));

        // mDNS for local peer discovery
        let mdns = Mdns::new(Default::default(), local_peer_id)?;

        // Request-Response behaviour
        let rr_cfg = rr::Config::default();
        let protocols =
            std::iter::once(("/chiral/proxy/1.0.0".to_string(), rr::ProtocolSupport::Full));
        let proxy_rr = rr::Behaviour::new(protocols, rr_cfg);

        let behaviour = DhtBehaviour {
            kademlia,
            identify,
            mdns,
            ping: Ping::new(ping::Config::new()),
            proxy_rr,
        };

        // Create the swarm
        let mut swarm = SwarmBuilder::with_existing_identity(local_key)
            .with_tokio()
            .with_tcp(
                Default::default(),
                libp2p::noise::Config::new,
                libp2p::yamux::Config::default,
            )?
            .with_behaviour(|_| behaviour)?
            .with_swarm_config(
                |c| c.with_idle_connection_timeout(Duration::from_secs(300)), // 5 minutes
            )
            .build();

        // Listen on the specified port
        let listen_addr: Multiaddr = format!("/ip4/0.0.0.0/tcp/{}", port).parse()?;
        swarm.listen_on(listen_addr)?;
        info!("DHT listening on port: {}", port);

        // Connect to bootstrap nodes
        info!("Bootstrap nodes to connect: {:?}", bootstrap_nodes);
        let mut successful_connections = 0;
        let total_bootstrap_nodes = bootstrap_nodes.len();
        for bootstrap_addr in &bootstrap_nodes {
            info!("Attempting to connect to bootstrap: {}", bootstrap_addr);
            if let Ok(addr) = bootstrap_addr.parse::<Multiaddr>() {
                match swarm.dial(addr.clone()) {
                    Ok(_) => {
                        info!("✓ Initiated connection to bootstrap: {}", bootstrap_addr);
                        successful_connections += 1;
                        // Add bootstrap nodes to Kademlia routing table if it has a peer ID
                        if let Some(peer_id) = addr.iter().find_map(|p| {
                            if let libp2p::multiaddr::Protocol::P2p(peer) = p {
                                Some(peer)
                            } else {
                                None
                            }
                        }) {
                            swarm
                                .behaviour_mut()
                                .kademlia
                                .add_address(&peer_id, addr.clone());
                        }
                    }
                    Err(e) => warn!("✗ Failed to dial bootstrap {}: {}", bootstrap_addr, e),
                }
            } else {
                warn!("✗ Invalid bootstrap address format: {}", bootstrap_addr);
            }
        }

        // Trigger initial bootstrap if we have any bootstrap nodes (even if connection failed)
        if !bootstrap_nodes.is_empty() {
            let _ = swarm.behaviour_mut().kademlia.bootstrap();
            info!(
                "Triggered initial Kademlia bootstrap (attempted {}/{} connections)",
                successful_connections, total_bootstrap_nodes
            );
            if successful_connections == 0 {
                warn!(
                    "⚠ No bootstrap connections succeeded - node will operate in standalone mode"
                );
                warn!("  Other nodes can still connect to this node directly");
            }
        } else {
            info!("No bootstrap nodes provided - starting in standalone mode");
        }

        let (cmd_tx, cmd_rx) = mpsc::channel(100);
        let (event_tx, event_rx) = mpsc::channel(100);
        let connected_peers = Arc::new(Mutex::new(HashSet::new()));
        let metrics = Arc::new(Mutex::new(DhtMetrics::default()));
        let pending_echo = Arc::new(Mutex::new(HashMap::new()));
        let pending_searches = Arc::new(Mutex::new(HashMap::new()));
        let search_counter = Arc::new(AtomicU64::new(1));
        let proxy_targets = Arc::new(Mutex::new(HashSet::new()));
        let proxy_capable = Arc::new(Mutex::new(HashSet::new()));
        let peer_selection = Arc::new(Mutex::new(PeerSelectionService::new()));

        // Spawn the DHT node task
        tokio::spawn(run_dht_node(
            swarm,
            local_peer_id,
            cmd_rx,
            event_tx,
            connected_peers.clone(),
            metrics.clone(),
            pending_echo.clone(),
            pending_searches.clone(),
            proxy_targets.clone(),
            proxy_capable.clone(),
<<<<<<< HEAD
            peer_selection.clone(),
=======
            is_bootstrap,
>>>>>>> 15d592d0
        ));

        Ok(DhtService {
            cmd_tx,
            event_rx: Arc::new(Mutex::new(event_rx)),
            peer_id: peer_id_str,
            connected_peers,
            metrics,
            pending_echo,
            pending_searches,
            search_counter,
            proxy_targets,
            proxy_capable,
            peer_selection,
        })
    }

    pub async fn run(&self) {
        // The node is already running in a spawned task
        info!("DHT node is running");
    }

    pub async fn publish_file(&self, metadata: FileMetadata) -> Result<(), String> {
        self.cmd_tx
            .send(DhtCommand::PublishFile(metadata))
            .await
            .map_err(|e| e.to_string())
    }
    pub async fn stop_publishing_file(&self, file_hash: String) -> Result<(), String> {
        self.cmd_tx
            .send(DhtCommand::StopPublish(file_hash))
            .await
            .map_err(|e| e.to_string())
    }

    pub async fn search_file(&self, file_hash: String) -> Result<(), String> {
        self.cmd_tx
            .send(DhtCommand::SearchFile(file_hash))
            .await
            .map_err(|e| e.to_string())
    }

    pub async fn get_file(&self, file_hash: String) -> Result<(), String> {
        self.search_file(file_hash).await
    }

    pub async fn search_metadata(
        &self,
        file_hash: String,
        timeout_ms: u64,
    ) -> Result<Option<FileMetadata>, String> {
        if timeout_ms == 0 {
            self.cmd_tx
                .send(DhtCommand::SearchFile(file_hash))
                .await
                .map_err(|e| e.to_string())?;
            return Ok(None);
        }

        let timeout_duration = Duration::from_millis(timeout_ms);
        let waiter_id = self.search_counter.fetch_add(1, Ordering::Relaxed);
        let (tx, rx) = oneshot::channel();

        {
            let mut pending = self.pending_searches.lock().await;
            pending
                .entry(file_hash.clone())
                .or_default()
                .push(PendingSearch {
                    id: waiter_id,
                    sender: tx,
                });
        }

        if let Err(err) = self
            .cmd_tx
            .send(DhtCommand::SearchFile(file_hash.clone()))
            .await
        {
            let mut pending = self.pending_searches.lock().await;
            if let Some(waiters) = pending.get_mut(&file_hash) {
                waiters.retain(|w| w.id != waiter_id);
                if waiters.is_empty() {
                    pending.remove(&file_hash);
                }
            }
            return Err(err.to_string());
        }

        match tokio::time::timeout(timeout_duration, rx).await {
            Ok(Ok(SearchResponse::Found(metadata))) => Ok(Some(metadata)),
            Ok(Ok(SearchResponse::NotFound)) => Ok(None),
            Ok(Err(_)) => Err("Search channel closed".into()),
            Err(_) => {
                let mut pending = self.pending_searches.lock().await;
                if let Some(waiters) = pending.get_mut(&file_hash) {
                    waiters.retain(|w| w.id != waiter_id);
                    if waiters.is_empty() {
                        pending.remove(&file_hash);
                    }
                }
                Err("Search timed out".into())
            }
        }
    }

    pub async fn connect_peer(&self, addr: String) -> Result<(), String> {
        self.cmd_tx
            .send(DhtCommand::ConnectPeer(addr))
            .await
            .map_err(|e| e.to_string())
    }

    pub async fn get_peer_id(&self) -> String {
        self.peer_id.clone()
    }

    pub async fn get_peer_count(&self) -> usize {
        let (tx, rx) = oneshot::channel();
        if self.cmd_tx.send(DhtCommand::GetPeerCount(tx)).await.is_ok() {
            rx.await.unwrap_or(0)
        } else {
            0
        }
    }

    pub async fn metrics_snapshot(&self) -> DhtMetricsSnapshot {
        let metrics = self.metrics.lock().await.clone();
        let peer_count = self.connected_peers.lock().await.len();
        DhtMetricsSnapshot::from(metrics, peer_count)
    }

    pub async fn shutdown(&self) -> Result<(), String> {
        let (tx, rx) = oneshot::channel();
        if self.cmd_tx.send(DhtCommand::Shutdown(tx)).await.is_err() {
            return Ok(());
        }

        rx.await.map_err(|e| e.to_string())?;

        Ok(())
    }

    // Drain up to `max` pending events without blocking
    pub async fn drain_events(&self, max: usize) -> Vec<DhtEvent> {
        use tokio::sync::mpsc::error::TryRecvError;
        let mut rx = self.event_rx.lock().await;
        let mut events = Vec::new();
        while events.len() < max {
            match rx.try_recv() {
                Ok(ev) => events.push(ev),
                Err(TryRecvError::Empty) => break,
                Err(TryRecvError::Disconnected) => break,
            }
        }
        events
    }

    /// Get recommended peers for file download using smart selection
    pub async fn get_recommended_peers_for_download(
        &self,
        file_hash: &str,
        file_size: u64,
        require_encryption: bool,
    ) -> Vec<String> {
        // First get peers that have the file
        let available_peers = self.get_seeders_for_file(file_hash).await;
        
        if available_peers.is_empty() {
            return Vec::new();
        }

        // Use smart peer selection
        let mut peer_selection = self.peer_selection.lock().await;
        peer_selection.recommend_peers_for_file(&available_peers, file_size, require_encryption)
    }

    /// Record successful transfer for peer metrics
    pub async fn record_transfer_success(&self, peer_id: &str, bytes: u64, duration_ms: u64) {
        let mut peer_selection = self.peer_selection.lock().await;
        peer_selection.record_transfer_success(peer_id, bytes, duration_ms);
    }

    /// Record failed transfer for peer metrics
    pub async fn record_transfer_failure(&self, peer_id: &str, error: &str) {
        let mut peer_selection = self.peer_selection.lock().await;
        peer_selection.record_transfer_failure(peer_id, error);
    }

    /// Update peer encryption support
    pub async fn set_peer_encryption_support(&self, peer_id: &str, supported: bool) {
        let mut peer_selection = self.peer_selection.lock().await;
        peer_selection.set_peer_encryption_support(peer_id, supported);
    }

    /// Get all peer metrics for monitoring
    pub async fn get_peer_metrics(&self) -> Vec<PeerMetrics> {
        let peer_selection = self.peer_selection.lock().await;
        peer_selection.get_all_metrics()
    }

    /// Select best peers using a specific strategy
    pub async fn select_peers_with_strategy(
        &self,
        available_peers: &[String],
        count: usize,
        strategy: SelectionStrategy,
        require_encryption: bool,
    ) -> Vec<String> {
        let mut peer_selection = self.peer_selection.lock().await;
        peer_selection.select_peers(available_peers, count, strategy, require_encryption)
    }

    /// Clean up inactive peer metrics
    pub async fn cleanup_inactive_peers(&self, max_age_seconds: u64) {
        let mut peer_selection = self.peer_selection.lock().await;
        peer_selection.cleanup_inactive_peers(max_age_seconds);
    }

    /// Get seeders for a specific file (helper method)
    async fn get_seeders_for_file(&self, _file_hash: &str) -> Vec<String> {
        // This would typically search the DHT for peers that have the file
        // For now, return connected peers as potential seeders
        let connected = self.connected_peers.lock().await;
        connected.iter().map(|p| p.to_string()).collect()
    }
}

fn not_loopback(ip: &Multiaddr) -> bool {
    if let Some(ip) = multiaddr_to_ip(ip) {
        ip.is_loopback()
    } else {
        false
    }
}

fn multiaddr_to_ip(addr: &Multiaddr) -> Option<IpAddr> {
    for comp in addr.iter() {
        match comp {
            Protocol::Ip4(ipv4) => return Some(IpAddr::V4(ipv4)),
            Protocol::Ip6(ipv6) => return Some(IpAddr::V6(ipv6)),
            _ => {}
        }
    }
    None
}

#[cfg(test)]
mod tests {
    use super::*;

    #[tokio::test(flavor = "multi_thread", worker_threads = 2)]
    async fn shutdown_command_stops_dht_service() {
        let service = match DhtService::new(0, Vec::new(), None, false).await {
            Ok(service) => service,
            Err(err) => {
                let message = err.to_string();
                let lowered = message.to_ascii_lowercase();
                if lowered.contains("permission denied") || lowered.contains("not permitted") {
                    eprintln!(
                        "skipping shutdown_command_stops_dht_service: {message} (likely sandboxed)"
                    );
                    return;
                }
                panic!("start service: {message}");
            }
        };
        service.run().await;

        service.shutdown().await.expect("shutdown");

        // Subsequent calls should gracefully no-op
        assert_eq!(service.get_peer_count().await, 0);

        let snapshot = service.metrics_snapshot().await;
        assert_eq!(snapshot.peer_count, 0);
    }

    #[test]
    fn metrics_snapshot_carries_listen_addrs() {
        let mut metrics = DhtMetrics::default();
        metrics.record_listen_addr(&"/ip4/127.0.0.1/tcp/4001".parse::<Multiaddr>().unwrap());
        metrics.record_listen_addr(&"/ip4/0.0.0.0/tcp/4001".parse::<Multiaddr>().unwrap());
        // Duplicate should be ignored
        metrics.record_listen_addr(&"/ip4/127.0.0.1/tcp/4001".parse::<Multiaddr>().unwrap());

        let snapshot = DhtMetricsSnapshot::from(metrics, 5);
        assert_eq!(snapshot.peer_count, 5);
        assert_eq!(snapshot.listen_addrs.len(), 2);
        assert!(snapshot
            .listen_addrs
            .contains(&"/ip4/127.0.0.1/tcp/4001".to_string()));
        assert!(snapshot
            .listen_addrs
            .contains(&"/ip4/0.0.0.0/tcp/4001".to_string()));
    }
}<|MERGE_RESOLUTION|>--- conflicted
+++ resolved
@@ -282,11 +282,8 @@
     pending_searches: Arc<Mutex<HashMap<String, Vec<PendingSearch>>>>,
     proxy_targets: Arc<Mutex<HashSet<PeerId>>>,
     proxy_capable: Arc<Mutex<HashSet<PeerId>>>,
-<<<<<<< HEAD
     peer_selection: Arc<Mutex<PeerSelectionService>>,
-=======
     is_bootstrap: bool,
->>>>>>> 15d592d0
 ) {
     // Periodic bootstrap interval
     let mut shutdown_ack: Option<oneshot::Sender<()>> = None;
@@ -442,7 +439,6 @@
                         info!("✅ CONNECTION ESTABLISHED with peer: {}", peer_id);
                         info!("   Endpoint: {:?}", endpoint);
 
-<<<<<<< HEAD
                         // Initialize peer metrics for smart selection
                         {
                             let mut selection = peer_selection.lock().await;
@@ -456,8 +452,6 @@
                         // Add peer to Kademlia routing table
                         swarm.behaviour_mut().kademlia.add_address(&peer_id, endpoint.get_remote_address().clone());
 
-=======
->>>>>>> 15d592d0
                         if is_proxy_peer(&peer_id, &proxy_targets, &proxy_capable).await {
                             let remote_addr_str = endpoint.get_remote_address().to_string();
                             let _ = event_tx.send(DhtEvent::ProxyStatus {
@@ -990,11 +984,8 @@
             pending_searches.clone(),
             proxy_targets.clone(),
             proxy_capable.clone(),
-<<<<<<< HEAD
             peer_selection.clone(),
-=======
             is_bootstrap,
->>>>>>> 15d592d0
         ));
 
         Ok(DhtService {
