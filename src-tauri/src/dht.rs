use async_trait::async_trait;
use blockstore::{
    block::{Block, CidError},
    InMemoryBlockstore,
};
pub use cid::Cid;
use futures::future::{BoxFuture, FutureExt};
use futures::io::{AsyncRead as FAsyncRead, AsyncWrite as FAsyncWrite};
use futures::{AsyncReadExt as _, AsyncWriteExt as _};
use futures_util::StreamExt;
use libp2p::multiaddr::Protocol;
pub use multihash_codetable::{Code, MultihashDigest};
use relay::client::Event as RelayClientEvent;
use serde::{Deserialize, Serialize};
use std::collections::{HashMap, HashSet, VecDeque};
use std::net::{IpAddr, SocketAddr};
use std::sync::atomic::{AtomicU64, Ordering};
use std::sync::Arc;
use std::time::{Duration, SystemTime, UNIX_EPOCH};
use tokio::sync::{mpsc, oneshot, Mutex};
use tokio_util::compat::TokioAsyncReadCompatExt;
use tracing::{debug, error, info, warn};

use crate::peer_selection::{PeerMetrics, PeerSelectionService, SelectionStrategy};
use crate::webrtc_service::{get_webrtc_service, FileChunk};
use std::io::{self};
use tokio_socks::tcp::Socks5Stream;

use std::pin::Pin;
use std::task::{Context, Poll};

// Import the missing types
use crate::file_transfer::FileTransferService;
use std::error::Error;

// Trait alias to abstract over async I/O types used by proxy transport
pub trait AsyncIo: FAsyncRead + FAsyncWrite + Unpin + Send {}
impl<T: FAsyncRead + FAsyncWrite + Unpin + Send> AsyncIo for T {}

use libp2p::core::upgrade::Version;
use libp2p::{
    autonat::v2,
    core::{
        muxing::StreamMuxerBox,
        // FIXED E0432: ListenerEvent is removed, only import what is available.
        transport::{
            choice::OrTransport, Boxed, DialOpts, ListenerId, Transport, TransportError,
            TransportEvent,
        },
    },
    dcutr,
    identify::{self, Event as IdentifyEvent},
    identity,
    kad::{
        self, store::MemoryStore, Behaviour as Kademlia, Config as KademliaConfig,
        Event as KademliaEvent, GetRecordOk, Mode, PutRecordOk, QueryResult, Record,
    },
    mdns::{tokio::Behaviour as Mdns, Event as MdnsEvent},
    noise,
    ping::{self, Behaviour as Ping, Event as PingEvent},
    relay, request_response as rr,
    swarm::{behaviour::toggle, NetworkBehaviour, SwarmEvent},
    tcp, Multiaddr, PeerId, StreamProtocol, Swarm, SwarmBuilder,
};
use rand::rngs::OsRng;
const EXPECTED_PROTOCOL_VERSION: &str = "/chiral/1.0.0";
const MAX_MULTIHASH_LENGHT: usize = 64;
pub const RAW_CODEC: u64 = 0x55;
const CHUNK_SIZE: usize = 256 * 1024; // 256 KiB (262144 bytes)

#[derive(Debug, Clone, Serialize, Deserialize)]
#[serde(rename_all = "camelCase")]
pub struct FileMetadata {
    /// The CID (Content Identifier) used for retrieval from the DHT/Bitswap network.
    /// This is the root CID that points to a block containing child chunk CIDs.
    pub file_hash: String, // This is the root CID
    pub file_name: String,
    pub file_size: u64,
    pub file_data: Vec<u8>, // holds the actual file data
    pub seeders: Vec<String>,
    pub created_at: u64,
    pub mime_type: Option<String>,
    /// Whether the file is encrypted
    pub is_encrypted: bool,
    /// The encryption method used (e.g., "AES-256-GCM")
    pub encryption_method: Option<String>,
    /// Fingerprint of the encryption key for identification
    pub key_fingerprint: Option<String>,
    /// The Merkle root hash for integrity verification (optional, separate from file_hash)
    pub merkle_root: Option<String>,
    // --- VERSIONING FIELDS ---
    pub version: Option<u32>,
    pub parent_hash: Option<String>,
    pub cids: Option<Vec<Cid>>, // list of CIDs for all chunks
    pub is_root: bool,
}

#[derive(Debug, Clone, Copy, Serialize, Deserialize, PartialEq, Eq)]
#[serde(rename_all = "snake_case")]
pub enum NatReachabilityState {
    Unknown,
    Public,
    Private,
}

impl Default for NatReachabilityState {
    fn default() -> Self {
        NatReachabilityState::Unknown
    }
}

#[derive(Debug, Clone, Copy, Serialize, Deserialize, PartialEq, Eq)]
#[serde(rename_all = "snake_case")]
pub enum NatConfidence {
    Low,
    Medium,
    High,
}

impl Default for NatConfidence {
    fn default() -> Self {
        NatConfidence::Low
    }
}

#[derive(Debug, Clone, Serialize, Deserialize)]
#[serde(rename_all = "camelCase")]
pub struct NatHistoryItem {
    pub state: NatReachabilityState,
    pub confidence: NatConfidence,
    pub timestamp: u64,
    pub summary: Option<String>,
}

#[derive(Debug, Clone)]
struct ReachabilityRecord {
    state: NatReachabilityState,
    confidence: NatConfidence,
    timestamp: SystemTime,
    summary: Option<String>,
}
/// thread-safe, mutable block store

#[derive(NetworkBehaviour)]
struct DhtBehaviour {
    kademlia: Kademlia<MemoryStore>,
    identify: identify::Behaviour,
    mdns: Mdns,
    bitswap: beetswap::Behaviour<MAX_MULTIHASH_LENGHT, InMemoryBlockstore<MAX_MULTIHASH_LENGHT>>,
    ping: ping::Behaviour,
    proxy_rr: rr::Behaviour<ProxyCodec>,
    webrtc_signaling_rr: rr::Behaviour<WebRTCSignalingCodec>,
    autonat_client: toggle::Toggle<v2::client::Behaviour>,
    autonat_server: toggle::Toggle<v2::server::Behaviour>,
    relay_client: relay::client::Behaviour,
    dcutr: toggle::Toggle<dcutr::Behaviour>,
}
#[derive(Debug)]
pub enum DhtCommand {
    PublishFile(FileMetadata),
    SearchFile(String),
    DownloadFile(FileMetadata),
    ConnectPeer(String),
    DisconnectPeer(PeerId),
    GetPeerCount(oneshot::Sender<usize>),
    Echo {
        peer: PeerId,
        payload: Vec<u8>,
        tx: oneshot::Sender<Result<Vec<u8>, String>>,
    },
    Shutdown(oneshot::Sender<()>),
    StopPublish(String),
    GetProviders {
        file_hash: String,
        sender: oneshot::Sender<Result<Vec<String>, String>>,
    },
    SendWebRTCOffer {
        peer: PeerId,
        offer_request: WebRTCOfferRequest,
        sender: oneshot::Sender<Result<WebRTCAnswerResponse, String>>,
    },
    SendMessageToPeer {
        target_peer_id: PeerId,
        message: serde_json::Value,
    },
    StoreBlock {
        cid: Cid,
        data: Vec<u8>,
    },
}

#[derive(Debug, Clone, Serialize)]
pub enum DhtEvent {
    PeerDiscovered(String),
    PeerConnected(String),
    PeerDisconnected(String),
    FileDiscovered(FileMetadata),
    FileNotFound(String),
    DownloadedFile(FileMetadata),
    FileDownloaded {
        file_hash: String,
    },
    Error(String),
    Info(String),
    Warning(String),
    PublishedFile(FileMetadata),
    ProxyStatus {
        id: String,
        address: String,
        status: String,
        latency_ms: Option<u64>,
        error: Option<String>,
    },
    PeerRtt {
        peer: String,
        rtt_ms: u64,
    },
    EchoReceived {
        from: String,
        utf8: Option<String>,
        bytes: usize,
    },
    NatStatus {
        state: NatReachabilityState,
        confidence: NatConfidence,
        last_error: Option<String>,
        summary: Option<String>,
    },
    BitswapDataReceived {
        query_id: String,
        data: Vec<u8>,
    },
    BitswapError {
        query_id: String,
        error: String,
    },
}

// ------------ Proxy Manager Structs and Enums ------------
#[derive(Debug, Clone, Default)]
struct ProxyManager {
    targets: std::collections::HashSet<PeerId>,
    capable: std::collections::HashSet<PeerId>,
    online: std::collections::HashSet<PeerId>,
    relay_pending: std::collections::HashSet<PeerId>,
    relay_ready: std::collections::HashSet<PeerId>,
}

impl ProxyManager {
    fn set_target(&mut self, id: PeerId) {
        self.targets.insert(id);
    }
    fn clear_target(&mut self, id: &PeerId) {
        self.targets.remove(id);
    }
    fn set_capable(&mut self, id: PeerId) {
        self.capable.insert(id);
    }
    fn set_online(&mut self, id: PeerId) {
        self.online.insert(id);
    }
    fn set_offline(&mut self, id: &PeerId) {
        self.online.remove(id);
    }
    fn remove_all(&mut self, id: &PeerId) {
        self.targets.remove(id);
        self.capable.remove(id);
        self.online.remove(id);
        self.relay_pending.remove(id);
        self.relay_ready.remove(id);
    }
    fn is_proxy(&self, id: &PeerId) -> bool {
        self.targets.contains(id) || self.capable.contains(id)
    }
    fn mark_relay_pending(&mut self, id: PeerId) -> bool {
        if self.relay_ready.contains(&id) {
            return false;
        }
        self.relay_pending.insert(id)
    }
    fn mark_relay_ready(&mut self, id: PeerId) -> bool {
        self.relay_pending.remove(&id);
        self.relay_ready.insert(id)
    }
    fn has_relay_request(&self, id: &PeerId) -> bool {
        self.relay_pending.contains(id) || self.relay_ready.contains(id)
    }
}

struct PendingEcho {
    peer: PeerId,
    tx: oneshot::Sender<Result<Vec<u8>, String>>,
}

// Runtime type for ProxyManager
type ProxyMgr = Arc<Mutex<ProxyManager>>;

// ----------------------------------------------------------

#[derive(Debug, Clone)]
enum SearchResponse {
    Found(FileMetadata),
    NotFound,
}

#[derive(Debug)]
struct PendingSearch {
    id: u64,
    sender: oneshot::Sender<SearchResponse>,
}

#[derive(Debug, Clone, Default)]
struct DhtMetrics {
    last_bootstrap: Option<SystemTime>,
    last_success: Option<SystemTime>,
    last_error_at: Option<SystemTime>,
    last_error: Option<String>,
    bootstrap_failures: u64,
    listen_addrs: Vec<String>,
    reachability_state: NatReachabilityState,
    reachability_confidence: NatConfidence,
    last_reachability_change: Option<SystemTime>,
    last_probe_at: Option<SystemTime>,
    last_reachability_error: Option<String>,
    observed_addrs: Vec<String>,
    reachability_history: VecDeque<ReachabilityRecord>,
    success_streak: u32,
    failure_streak: u32,
    autonat_enabled: bool,
<<<<<<< HEAD
=======
    // AutoRelay metrics
    autorelay_enabled: bool,
    active_relay_peer_id: Option<String>,
    relay_reservation_status: Option<String>,
    last_reservation_success: Option<SystemTime>,
    last_reservation_failure: Option<SystemTime>,
    reservation_renewals: u64,
    reservation_evictions: u64,
>>>>>>> f0986254
    // DCUtR metrics
    dcutr_enabled: bool,
    dcutr_hole_punch_attempts: u64,
    dcutr_hole_punch_successes: u64,
    dcutr_hole_punch_failures: u64,
    last_dcutr_success: Option<SystemTime>,
    last_dcutr_failure: Option<SystemTime>,
}

#[derive(Debug, Clone, Serialize)]
#[serde(rename_all = "camelCase")]
pub struct DhtMetricsSnapshot {
    pub peer_count: usize,
    pub last_bootstrap: Option<u64>,
    pub last_peer_event: Option<u64>,
    pub last_error: Option<String>,
    pub last_error_at: Option<u64>,
    pub bootstrap_failures: u64,
    pub listen_addrs: Vec<String>,
    pub reachability: NatReachabilityState,
    pub reachability_confidence: NatConfidence,
    pub last_reachability_change: Option<u64>,
    pub last_probe_at: Option<u64>,
    pub last_reachability_error: Option<String>,
    pub observed_addrs: Vec<String>,
    pub reachability_history: Vec<NatHistoryItem>,
    pub autonat_enabled: bool,
<<<<<<< HEAD
=======
    // AutoRelay metrics
    pub autorelay_enabled: bool,
    pub active_relay_peer_id: Option<String>,
    pub relay_reservation_status: Option<String>,
    pub last_reservation_success: Option<u64>,
    pub last_reservation_failure: Option<u64>,
    pub reservation_renewals: u64,
    pub reservation_evictions: u64,
>>>>>>> f0986254
    // DCUtR metrics
    pub dcutr_enabled: bool,
    pub dcutr_hole_punch_attempts: u64,
    pub dcutr_hole_punch_successes: u64,
    pub dcutr_hole_punch_failures: u64,
    pub last_dcutr_success: Option<u64>,
    pub last_dcutr_failure: Option<u64>,
}

// ------Proxy Protocol Implementation------
#[derive(Clone, Debug, Default)]
struct ProxyCodec;

#[derive(Clone, Debug, Default)]
struct WebRTCSignalingCodec;

#[derive(Debug, Clone)]
struct EchoRequest(pub Vec<u8>);
#[derive(Debug, Clone)]
struct EchoResponse(pub Vec<u8>);

// WebRTC Signaling Protocol
#[derive(Debug, Clone, serde::Serialize, serde::Deserialize)]
pub struct WebRTCOfferRequest {
    pub offer_sdp: String,
    pub file_hash: String,
    pub requester_peer_id: String,
}

#[derive(Debug, Clone, serde::Serialize, serde::Deserialize)]
pub struct WebRTCAnswerResponse {
    pub answer_sdp: String,
}

// 4byte LE length prefix
async fn read_framed<T: FAsyncRead + Unpin + Send>(io: &mut T) -> std::io::Result<Vec<u8>> {
    let mut len_buf = [0u8; 4];
    io.read_exact(&mut len_buf).await?;
    let len = u32::from_le_bytes(len_buf) as usize;
    let mut data = vec![0u8; len];
    io.read_exact(&mut data).await?;
    Ok(data)
}
async fn write_framed<T: FAsyncWrite + Unpin + Send>(
    io: &mut T,
    data: Vec<u8>,
) -> std::io::Result<()> {
    io.write_all(&(data.len() as u32).to_le_bytes()).await?;
    io.write_all(&data).await?;
    io.flush().await
}

#[async_trait::async_trait]
impl rr::Codec for ProxyCodec {
    type Protocol = String;
    type Request = EchoRequest;
    type Response = EchoResponse;

    async fn read_request<T>(
        &mut self,
        _: &Self::Protocol,
        io: &mut T,
    ) -> std::io::Result<Self::Request>
    where
        // CORRECTED: FAsyncRead is now correctly defined via the new imports
        T: FAsyncRead + Unpin + Send,
    {
        Ok(EchoRequest(read_framed(io).await?))
    }
    async fn read_response<T>(
        &mut self,
        _: &Self::Protocol,
        io: &mut T,
    ) -> std::io::Result<Self::Response>
    where
        // CORRECTED: FAsyncRead is now correctly defined via the new imports
        T: FAsyncRead + Unpin + Send,
    {
        Ok(EchoResponse(read_framed(io).await?))
    }
    async fn write_request<T>(
        &mut self,
        _: &Self::Protocol,
        io: &mut T,
        EchoRequest(data): EchoRequest,
    ) -> std::io::Result<()>
    where
        // CORRECTED: FAsyncWrite is now correctly defined via the new imports
        T: FAsyncWrite + Unpin + Send,
    {
        write_framed(io, data).await
    }
    async fn write_response<T>(
        &mut self,
        _: &Self::Protocol,
        io: &mut T,
        EchoResponse(data): EchoResponse,
    ) -> std::io::Result<()>
    where
        // CORRECTED: FAsyncWrite is now correctly defined via the new imports
        T: FAsyncWrite + Unpin + Send,
    {
        write_framed(io, data).await
    }
}

// ------WebRTC Signaling Protocol Implementation------
#[async_trait::async_trait]
impl rr::Codec for WebRTCSignalingCodec {
    type Protocol = String;
    type Request = WebRTCOfferRequest;
    type Response = WebRTCAnswerResponse;

    async fn read_request<T>(
        &mut self,
        _: &Self::Protocol,
        io: &mut T,
    ) -> std::io::Result<Self::Request>
    where
        T: FAsyncRead + Unpin + Send,
    {
        let data = read_framed(io).await?;
        let request: WebRTCOfferRequest = serde_json::from_slice(&data)
            .map_err(|e| std::io::Error::new(std::io::ErrorKind::InvalidData, e))?;
        Ok(request)
    }
    async fn read_response<T>(
        &mut self,
        _: &Self::Protocol,
        io: &mut T,
    ) -> std::io::Result<Self::Response>
    where
        T: FAsyncRead + Unpin + Send,
    {
        let data = read_framed(io).await?;
        let response: WebRTCAnswerResponse = serde_json::from_slice(&data)
            .map_err(|e| std::io::Error::new(std::io::ErrorKind::InvalidData, e))?;
        Ok(response)
    }
    async fn write_request<T>(
        &mut self,
        _: &Self::Protocol,
        io: &mut T,
        request: WebRTCOfferRequest,
    ) -> std::io::Result<()>
    where
        T: FAsyncWrite + Unpin + Send,
    {
        let data = serde_json::to_vec(&request)
            .map_err(|e| std::io::Error::new(std::io::ErrorKind::InvalidData, e))?;
        write_framed(io, data).await
    }
    async fn write_response<T>(
        &mut self,
        _: &Self::Protocol,
        io: &mut T,
        response: WebRTCAnswerResponse,
    ) -> std::io::Result<()>
    where
        T: FAsyncWrite + Unpin + Send,
    {
        let data = serde_json::to_vec(&response)
            .map_err(|e| std::io::Error::new(std::io::ErrorKind::InvalidData, e))?;
        write_framed(io, data).await
    }
}
#[derive(Clone)]
struct Socks5Transport {
    proxy: SocketAddr,
}

#[async_trait]
impl Transport for Socks5Transport {
    type Output = Box<dyn AsyncIo>;
    type Error = io::Error;
    type ListenerUpgrade = futures::future::Pending<Result<Self::Output, Self::Error>>;
    // FIXED E0412: Use imported BoxFuture
    type Dial = BoxFuture<'static, Result<Self::Output, Self::Error>>;

    // FIXED E0050, E0046: Corrected implementation
    fn listen_on(
        &mut self,
        _id: ListenerId,
        _addr: libp2p::Multiaddr,
    ) -> Result<(), TransportError<Self::Error>> {
        Err(TransportError::Other(io::Error::new(
            io::ErrorKind::Other,
            "SOCKS5 transport does not support listening",
        )))
    }

    fn remove_listener(&mut self, _id: ListenerId) -> bool {
        false
    }

    fn poll(
        self: Pin<&mut Self>,
        _cx: &mut Context<'_>,
    ) -> Poll<TransportEvent<Self::ListenerUpgrade, Self::Error>> {
        Poll::Pending
    }

    fn dial(
        &mut self,
        addr: libp2p::Multiaddr,
        _opts: DialOpts,
    ) -> Result<Self::Dial, TransportError<Self::Error>> {
        let proxy = self.proxy;

        // Convert Multiaddr to string for SOCKS5 connection
        let target = match addr_to_socket_addr(&addr) {
            Some(socket_addr) => socket_addr.to_string(),
            None => {
                return Err(TransportError::Other(io::Error::new(
                    io::ErrorKind::InvalidInput,
                    "Invalid address for SOCKS5",
                )))
            }
        };

        Ok(async move {
            let stream = Socks5Stream::connect(proxy, target)
                .await
                .map_err(|e| io::Error::new(io::ErrorKind::Other, e.to_string()))?;

            // CORRECT: Convert tokio stream to futures stream via .compat().
            let compat = stream.compat();
            // The compat stream correctly implements FAsyncRead/FAsyncWrite required by AsyncIo.
            Ok(Box::new(compat) as Box<dyn AsyncIo>)
        }
        .boxed())
    }
}

// Helper function to convert Multiaddr to SocketAddr
fn addr_to_socket_addr(addr: &libp2p::Multiaddr) -> Option<SocketAddr> {
    use libp2p::multiaddr::Protocol;

    let mut iter = addr.iter();
    match (iter.next(), iter.next()) {
        (Some(Protocol::Ip4(ip)), Some(Protocol::Tcp(port))) => {
            Some(SocketAddr::new(ip.into(), port))
        }
        (Some(Protocol::Ip6(ip)), Some(Protocol::Tcp(port))) => {
            Some(SocketAddr::new(ip.into(), port))
        }
        _ => None,
    }
}

fn build_relay_listen_addr(base: &Multiaddr) -> Option<Multiaddr> {
    let mut addr = base.clone();
    match addr.pop() {
        Some(libp2p::multiaddr::Protocol::P2p(_)) => {
            addr.push(libp2p::multiaddr::Protocol::P2pCircuit);
            Some(addr)
        }
        _ => None,
    }
}

fn is_relay_candidate(peer_id: &PeerId, relay_candidates: &HashSet<String>) -> bool {
    if relay_candidates.is_empty() {
        return false;
    }

    let peer_str = peer_id.to_string();
    relay_candidates.iter().any(|candidate| {
        // Check if the candidate multiaddr contains this peer ID
        candidate.contains(&peer_str)
    })
}

fn extract_relay_peer(address: &Multiaddr) -> Option<PeerId> {
    use libp2p::multiaddr::Protocol;

    let mut last_p2p: Option<PeerId> = None;
    for protocol in address.iter() {
        match protocol {
            Protocol::P2p(peer_id) => {
                last_p2p = Some(peer_id.clone());
            }
            Protocol::P2pCircuit => {
                return last_p2p.clone();
            }
            _ => {}
        }
    }
    None
}

enum RelayTransportOutput {
    Relay(relay::client::Connection),
    Direct(Box<dyn AsyncIo>),
}

impl FAsyncRead for RelayTransportOutput {
    fn poll_read(
        self: Pin<&mut Self>,
        cx: &mut Context<'_>,
        buf: &mut [u8],
    ) -> Poll<Result<usize, std::io::Error>> {
        // SAFETY: We never move the inner value after pinning, so projecting via
        // `get_unchecked_mut` and re-pinning each variant is sound.
        unsafe {
            match self.get_unchecked_mut() {
                RelayTransportOutput::Relay(conn) => Pin::new_unchecked(conn).poll_read(cx, buf),
                RelayTransportOutput::Direct(stream) => {
                    Pin::new_unchecked(stream.as_mut()).poll_read(cx, buf)
                }
            }
        }
    }
}

impl FAsyncWrite for RelayTransportOutput {
    fn poll_write(
        self: Pin<&mut Self>,
        cx: &mut Context<'_>,
        buf: &[u8],
    ) -> Poll<Result<usize, std::io::Error>> {
        unsafe {
            match self.get_unchecked_mut() {
                RelayTransportOutput::Relay(conn) => Pin::new_unchecked(conn).poll_write(cx, buf),
                RelayTransportOutput::Direct(stream) => {
                    Pin::new_unchecked(stream.as_mut()).poll_write(cx, buf)
                }
            }
        }
    }

    fn poll_flush(self: Pin<&mut Self>, cx: &mut Context<'_>) -> Poll<Result<(), std::io::Error>> {
        // SAFETY: See comment in `poll_read`; variants remain pinned in place.
        unsafe {
            match self.get_unchecked_mut() {
                RelayTransportOutput::Relay(conn) => Pin::new_unchecked(conn).poll_flush(cx),
                RelayTransportOutput::Direct(stream) => {
                    Pin::new_unchecked(stream.as_mut()).poll_flush(cx)
                }
            }
        }
    }

    fn poll_close(self: Pin<&mut Self>, cx: &mut Context<'_>) -> Poll<Result<(), std::io::Error>> {
        // SAFETY: See comment in `poll_read`; variants remain pinned in place.
        unsafe {
            match self.get_unchecked_mut() {
                RelayTransportOutput::Relay(conn) => Pin::new_unchecked(conn).poll_close(cx),
                RelayTransportOutput::Direct(stream) => {
                    Pin::new_unchecked(stream.as_mut()).poll_close(cx)
                }
            }
        }
    }
}

impl DhtMetricsSnapshot {
    fn from(metrics: DhtMetrics, peer_count: usize) -> Self {
        fn to_secs(ts: SystemTime) -> Option<u64> {
            ts.duration_since(UNIX_EPOCH).ok().map(|d| d.as_secs())
        }

        let DhtMetrics {
            last_bootstrap,
            last_success,
            last_error_at,
            last_error,
            bootstrap_failures,
            listen_addrs,
            reachability_state,
            reachability_confidence,
            last_reachability_change,
            last_probe_at,
            last_reachability_error,
            observed_addrs,
            reachability_history,
            autonat_enabled,
<<<<<<< HEAD
=======
            autorelay_enabled,
            active_relay_peer_id,
            relay_reservation_status,
            last_reservation_success,
            last_reservation_failure,
            reservation_renewals,
            reservation_evictions,
>>>>>>> f0986254
            dcutr_enabled,
            dcutr_hole_punch_attempts,
            dcutr_hole_punch_successes,
            dcutr_hole_punch_failures,
            last_dcutr_success,
            last_dcutr_failure,
            ..
        } = metrics;

        let history: Vec<NatHistoryItem> = reachability_history
            .into_iter()
            .map(|record| NatHistoryItem {
                state: record.state,
                confidence: record.confidence,
                timestamp: record
                    .timestamp
                    .duration_since(UNIX_EPOCH)
                    .ok()
                    .map(|d| d.as_secs())
                    .unwrap_or_default(),
                summary: record.summary,
            })
            .collect();

        DhtMetricsSnapshot {
            peer_count,
            last_bootstrap: last_bootstrap.and_then(to_secs),
            last_peer_event: last_success.and_then(to_secs),
            last_error,
            last_error_at: last_error_at.and_then(to_secs),
            bootstrap_failures,
            listen_addrs,
            reachability: reachability_state,
            reachability_confidence,
            last_reachability_change: last_reachability_change.and_then(to_secs),
            last_probe_at: last_probe_at.and_then(to_secs),
            last_reachability_error,
            observed_addrs,
            reachability_history: history,
            autonat_enabled,
<<<<<<< HEAD
=======
            autorelay_enabled,
            active_relay_peer_id,
            relay_reservation_status,
            last_reservation_success: last_reservation_success.and_then(to_secs),
            last_reservation_failure: last_reservation_failure.and_then(to_secs),
            reservation_renewals,
            reservation_evictions,
>>>>>>> f0986254
            dcutr_enabled,
            dcutr_hole_punch_attempts,
            dcutr_hole_punch_successes,
            dcutr_hole_punch_failures,
            last_dcutr_success: last_dcutr_success.and_then(to_secs),
            last_dcutr_failure: last_dcutr_failure.and_then(to_secs),
        }
    }
}

impl DhtMetrics {
    fn record_listen_addr(&mut self, addr: &Multiaddr) {
        let addr_str = addr.to_string();
        if !self
            .listen_addrs
            .iter()
            .any(|existing| existing == &addr_str)
        {
            self.listen_addrs.push(addr_str);
        }
    }

    fn record_observed_addr(&mut self, addr: &Multiaddr) {
        let addr_str = addr.to_string();
        if self
            .observed_addrs
            .iter()
            .any(|existing| existing == &addr_str)
        {
            return;
        }
        self.observed_addrs.push(addr_str);
        if self.observed_addrs.len() > 8 {
            self.observed_addrs.remove(0);
        }
    }

    fn remove_observed_addr(&mut self, addr: &Multiaddr) {
        let addr_str = addr.to_string();
        self.observed_addrs.retain(|existing| existing != &addr_str);
    }

    fn confidence_from_streak(&self, streak: u32) -> NatConfidence {
        match streak {
            0 | 1 => NatConfidence::Low,
            2 | 3 => NatConfidence::Medium,
            _ => NatConfidence::High,
        }
    }

    fn push_history(&mut self, record: ReachabilityRecord) {
        self.reachability_history.push_front(record);
        if self.reachability_history.len() > 10 {
            self.reachability_history.pop_back();
        }
    }

    fn update_reachability(&mut self, state: NatReachabilityState, summary: Option<String>) {
        let now = SystemTime::now();
        self.last_probe_at = Some(now);

        match state {
            NatReachabilityState::Public => {
                self.success_streak = self.success_streak.saturating_add(1);
                self.failure_streak = 0;
                self.last_reachability_error = None;
                self.reachability_confidence = self.confidence_from_streak(self.success_streak);
            }
            NatReachabilityState::Private => {
                self.failure_streak = self.failure_streak.saturating_add(1);
                self.success_streak = 0;
                if let Some(ref s) = summary {
                    self.last_reachability_error = Some(s.clone());
                }
                self.reachability_confidence = self.confidence_from_streak(self.failure_streak);
            }
            NatReachabilityState::Unknown => {
                self.success_streak = 0;
                self.failure_streak = 0;
                self.reachability_confidence = NatConfidence::Low;
                self.last_reachability_error = summary.clone();
            }
        }

        let state_changed = self.reachability_state != state;
        self.reachability_state = state;

        if state_changed {
            self.last_reachability_change = Some(now);
        }

        if state_changed || summary.is_some() {
            self.push_history(ReachabilityRecord {
                state,
                confidence: self.reachability_confidence,
                timestamp: now,
                summary,
            });
        }
    }

    fn note_probe_failure(&mut self, error: String) {
        self.last_reachability_error = Some(error);
    }
}

async fn notify_pending_searches(
    pending: &Arc<Mutex<HashMap<String, Vec<PendingSearch>>>>,
    key: &str,
    response: SearchResponse,
) {
    let waiters = {
        let mut pending = pending.lock().await;
        pending.remove(key)
    };

    if let Some(waiters) = waiters {
        for waiter in waiters {
            let _ = waiter.sender.send(response.clone());
        }
    }
}

async fn run_dht_node(
    mut swarm: Swarm<DhtBehaviour>,
    peer_id: PeerId,
    mut cmd_rx: mpsc::Receiver<DhtCommand>,
    event_tx: mpsc::Sender<DhtEvent>,
    connected_peers: Arc<Mutex<HashSet<PeerId>>>,
    metrics: Arc<Mutex<DhtMetrics>>,
    pending_echo: Arc<Mutex<HashMap<rr::OutboundRequestId, PendingEcho>>>,
    pending_searches: Arc<Mutex<HashMap<String, Vec<PendingSearch>>>>,
    proxy_mgr: ProxyMgr,
    peer_selection: Arc<Mutex<PeerSelectionService>>,
    received_chunks: Arc<Mutex<HashMap<String, HashMap<u32, FileChunk>>>>,
    file_transfer_service: Option<Arc<FileTransferService>>,
    pending_webrtc_offers: Arc<
        Mutex<
            HashMap<rr::OutboundRequestId, oneshot::Sender<Result<WebRTCAnswerResponse, String>>>,
        >,
    >,
    is_bootstrap: bool,
    enable_autorelay: bool,
    relay_candidates: HashSet<String>,
    chunk_size: usize,
) {
    // Periodic bootstrap interval
    let mut shutdown_ack: Option<oneshot::Sender<()>> = None;
    let mut ping_failures: HashMap<PeerId, u8> = HashMap::new();
    let mut queries: HashMap<beetswap::QueryId, u32> = HashMap::new();
    let mut downloaded_chunks: HashMap<usize, Vec<u8>> = HashMap::new();
    let mut current_metadata: Option<FileMetadata> = None;

    'outer: loop {
        tokio::select! {
            cmd = cmd_rx.recv() => {
                match cmd {
                    Some(DhtCommand::Shutdown(ack)) => {
                        info!("Received shutdown signal for DHT node");
                        shutdown_ack = Some(ack);
                        break 'outer;
                    }
                    Some(DhtCommand::PublishFile(mut metadata)) => {
                        // If file_data is NOT empty (non-encrypted files or inline data),
                        // create blocks and generate a root CID
                        if !metadata.file_data.is_empty() {
                            // Store the Merkle root before processing
                            let original_merkle_root = metadata.merkle_root.clone();

                            let blocks = split_into_blocks(&metadata.file_data, chunk_size);
                            let mut block_cids = Vec::new();
                            for (idx, block) in blocks.iter().enumerate() {
                                let cid = match block.cid() {
                                    Ok(c) => c,
                                    Err(e) => {
                                        error!("failed to get cid for block: {}", e);
                                        let _ = event_tx.send(DhtEvent::Error(format!("failed to get cid for block: {}", e))).await;
                                        return;
                                    }
                                };
                                println!("block {} size={} cid={}", idx, block.data().len(), cid);

                                match swarm.behaviour_mut().bitswap.insert_block::<MAX_MULTIHASH_LENGHT>(cid.clone(), block.data().to_vec())                          {
                                    Ok(_) => {},
                                    Err(e) => {
                                        error!("failed to store block {}: {}", cid, e);
                                        let _ = event_tx.send(DhtEvent::Error(format!("failed to store block {}: {}", cid, e))).await;
                                        return;
                                    }
                                };
                                block_cids.push(cid);
                            }

                            // Create root block containing just the CIDs
                            let root_block_data = match serde_json::to_vec(&block_cids) {
                                Ok(data) => data,
                                Err(e) => {
                                    eprintln!("Failed to serialize CIDs: {}", e);
                                    return;
                                }
                            };

                            // Store root block in Bitswap
                            let root_cid = Cid::new_v1(RAW_CODEC, Code::Sha2_256.digest(&root_block_data));
                            match swarm.behaviour_mut().bitswap.insert_block::<MAX_MULTIHASH_LENGHT>(root_cid.clone(), root_block_data) {
                                Ok(_) => {},
                                Err(e) => {
                                    error!("failed to store root block: {}", e);
                                    let _ = event_tx.send(DhtEvent::Error(format!("failed to store root block: {}", e))).await;
                                    return;
                                }
                            }

                            // Clear file data and set file hash to root CID
                            metadata.file_data.clear();
                            metadata.file_hash = root_cid.to_string();
                            // Preserve the Merkle root if it was provided
                            if original_merkle_root.is_some() {
                                metadata.merkle_root = original_merkle_root;
                            }
                            // Don't store CIDs in metadata - they're in the root block now
                            metadata.cids = None;

                            println!("Publishing file with root CID: {} (merkle_root: {:?})",
                                metadata.file_hash, metadata.merkle_root);
                        } else {
                            // File data is empty - chunks and root block are already in Bitswap
                            // (from streaming upload or pre-processed encrypted file)
                            // Use the provided file_hash (which should already be a CID)
                            println!("Publishing file with pre-computed CID: {} (merkle_root: {:?})",
                                metadata.file_hash, metadata.merkle_root);
                        }

                        // Store minimal metadata in DHT
                        let dht_metadata = serde_json::json!({
                            "file_hash": metadata.file_hash,
                            "file_name": metadata.file_name,
                            "file_size": metadata.file_size,
                            "created_at": metadata.created_at,
                            "mime_type": metadata.mime_type,
                            "is_encrypted": metadata.is_encrypted,
                            "encryption_method": metadata.encryption_method,
                            "key_fingerprint": metadata.key_fingerprint,
                            "version": metadata.version,
                            "parent_hash": metadata.parent_hash
                        });

                        let dht_record_data = match serde_json::to_vec(&dht_metadata) {
                            Ok(data) => data,
                            Err(e) => {
                                eprintln!("Failed to serialize DHT metadata: {}", e);
                                return;
                            }
                        };

                        let key = kad::RecordKey::new(&metadata.file_hash.as_bytes());
                        let record = Record {
                                    key,
                                    value: dht_record_data,
                                    publisher: Some(peer_id),
                                    expires: None,
                                };

                        match swarm.behaviour_mut().kademlia.put_record(record, kad::Quorum::One){
                            Ok(query_id) => {
                                info!("started providing file: {}, query id: {:?}", metadata.file_hash, query_id);
                            }
                            Err(e) => {
                                error!("failed to start providing file {}: {}", metadata.file_hash, e);
                                let _ = event_tx.send(DhtEvent::Error(format!("failed to start providing: {}", e))).await;
                            }
                        }

                        // Register this peer as a provider for the file
                        let provider_key = kad::RecordKey::new(&metadata.file_hash.as_bytes());
                        match swarm.behaviour_mut().kademlia.start_providing(provider_key) {
                            Ok(query_id) => {
                                info!("registered as provider for file: {}, query id: {:?}", metadata.file_hash, query_id);
                            }
                            Err(e) => {
                                error!("failed to register as provider for file {}: {}", metadata.file_hash, e);
                                let _ = event_tx.send(DhtEvent::Error(format!("failed to register as provider: {}", e))).await;
                            }
                        }
                        let _ = event_tx.send(DhtEvent::PublishedFile(metadata)).await;
                    }
                    Some(DhtCommand::DownloadFile(file_metadata)) =>{
                        // currently only able to process one download at a time
                        current_metadata = Some(file_metadata.clone());

                        // Get root CID from file hash
                        let root_cid: Cid = match file_metadata.file_hash.parse() {
                            Ok(cid) => cid,
                            Err(e) => {
                                error!("Invalid root CID in file metadata: {}", e);
                                let _ = event_tx.send(DhtEvent::Error(format!("Invalid root CID: {}", e))).await;
                                return;
                            }
                        };

                        // Request the root block which contains the CIDs
                        let root_query_id = swarm.behaviour_mut().bitswap.get(&root_cid);
                        info!("Requesting root block for file: {}", file_metadata.file_hash);

                        // Store the root query ID to handle when we get the root block
                        // We'll need to modify the Bitswap handling to distinguish root blocks from data blocks
                        // For now, we'll handle this in the Bitswap event handler
                    }

                    Some(DhtCommand::StopPublish(file_hash)) => {
                        let key = kad::RecordKey::new(&file_hash);
                        // Remove the record
                        // swarm.behaviour_mut().kademlia.stop_providing(&key);
                        swarm.behaviour_mut().kademlia.remove_record(&key)
                    }
                    Some(DhtCommand::SearchFile(file_hash)) => {
                        let key = kad::RecordKey::new(&file_hash.as_bytes());
                        let _query_id = swarm.behaviour_mut().kademlia.get_record(key);
                        info!("Searching for file: {}", file_hash);
                    }
                    Some(DhtCommand::ConnectPeer(addr)) => {
                        info!("Attempting to connect to: {}", addr);
                        if let Ok(multiaddr) = addr.parse::<Multiaddr>() {
                            let maybe_peer_id = multiaddr.iter().find_map(|p| {
                                if let libp2p::multiaddr::Protocol::P2p(peer_id) = p {
                                    Some(peer_id.clone())
                                } else {
                                    None
                                }
                            });

                            if let Some(peer_id) = maybe_peer_id.clone() {
                                let mut mgr = proxy_mgr.lock().await;
                                mgr.set_target(peer_id);
                                let should_request = !mgr.has_relay_request(&peer_id);
                                if should_request {
                                    mgr.mark_relay_pending(peer_id);
                                }
                                drop(mgr);

                                if should_request {
                                    if let Some(relay_addr) = build_relay_listen_addr(&multiaddr) {
                                        match swarm.listen_on(relay_addr.clone()) {
                                            Ok(_) => {
                                                info!(
                                                    "Requested relay reservation via {}",
                                                    relay_addr
                                                );
                                                let _ = event_tx
                                                    .send(DhtEvent::ProxyStatus {
                                                        id: peer_id.to_string(),
                                                        address: relay_addr.to_string(),
                                                        status: "relay_pending".into(),
                                                        latency_ms: None,
                                                        error: None,
                                                    })
                                                    .await;
                                            }
                                            Err(err) => {
                                                warn!(
                                                    "Failed to request relay reservation via {}: {}",
                                                    relay_addr, err
                                                );
                                                let mut mgr = proxy_mgr.lock().await;
                                                mgr.relay_pending.remove(&peer_id);
                                                let _ = event_tx
                                                    .send(DhtEvent::ProxyStatus {
                                                        id: peer_id.to_string(),
                                                        address: relay_addr.to_string(),
                                                        status: "relay_error".into(),
                                                        latency_ms: None,
                                                        error: Some(err.to_string()),
                                                    })
                                                    .await;
                                            }
                                        }
                                    } else {
                                        warn!(
                                            "Cannot derive relay listen address from {}",
                                            multiaddr
                                        );
                                    }
                                }
                            }

                            match swarm.dial(multiaddr.clone()) {
                                Ok(_) => {
                                    info!("Requested connection to: {}", addr);
                                    info!("  Multiaddr: {}", multiaddr);
                                    info!("  Waiting for ConnectionEstablished event...");
                                }
                                Err(e) => {
                                    error!("Failed to dial {}: {}", addr, e);
                                    let _ = event_tx
                                        .send(DhtEvent::Error(format!("Failed to connect: {}", e)))
                                        .await;
                                }
                            }
                        } else {
                            error!("Invalid multiaddr format: {}", addr);
                            let _ = event_tx
                                .send(DhtEvent::Error(format!("Invalid address: {}", addr)))
                                .await;
                        }
                    }
                    Some(DhtCommand::DisconnectPeer(peer_id)) => {
                        let _ = swarm.disconnect_peer_id(peer_id.clone());
                        proxy_mgr.lock().await.remove_all(&peer_id);
                    }


                    Some(DhtCommand::GetPeerCount(tx)) => {
                        let count = connected_peers.lock().await.len();
                        let _ = tx.send(count);
                    }
                    Some(DhtCommand::Echo { peer, payload, tx }) => {
                        let id = swarm.behaviour_mut().proxy_rr.send_request(&peer, EchoRequest(payload));
                        pending_echo.lock().await.insert(id, PendingEcho { peer, tx });
                    }
                    Some(DhtCommand::GetProviders { file_hash, sender }) => {
                        // Query provider records for this file hash
                        let key = kad::RecordKey::new(&file_hash.as_bytes());
                        let query_id = swarm.behaviour_mut().kademlia.get_providers(key);
                        info!("Querying providers for file: {} (query_id: {:?})", file_hash, query_id);

                        // For now, return connected peers as providers
                        // In a full implementation, we'd wait for the provider query results
                        let connected_peers = connected_peers.lock().await;
                        let providers: Vec<String> = connected_peers.iter().take(3).map(|p| p.to_string()).collect();

                        // Send the response
                        let _ = sender.send(Ok(providers));
                    }
                    Some(DhtCommand::SendWebRTCOffer { peer, offer_request, sender }) => {
                        let id = swarm.behaviour_mut().webrtc_signaling_rr.send_request(&peer, offer_request);
                        pending_webrtc_offers.lock().await.insert(id, sender);
                    }
                    Some(DhtCommand::SendMessageToPeer { target_peer_id, message }) => {
                        // For now, we'll use the proxy protocol to send messages
                        // In a real implementation, this could use a dedicated messaging protocol
                        match serde_json::to_vec(&message) {
                            Ok(message_data) => {
                                // Send the message directly using the proxy protocol
                                let request_id = swarm.behaviour_mut().proxy_rr.send_request(&target_peer_id, EchoRequest(message_data));
                                info!("Sent message to peer {} with request ID {:?}", target_peer_id, request_id);
                            }
                            Err(e) => {
                                error!("Failed to serialize message: {}", e);
                            }
                        }
                    }
                    Some(DhtCommand::StoreBlock { cid, data }) => {
                        match swarm.behaviour_mut().bitswap.insert_block::<MAX_MULTIHASH_LENGHT>(cid, data) {
                            Ok(_) => {
                                debug!("Successfully stored block in Bitswap");
                            }
                            Err(e) => {
                                error!("Failed to store block in Bitswap: {}", e);
                            }
                        }
                    }
                    None => {
                        info!("DHT command channel closed; shutting down node task");
                        break 'outer;
                    }
                }
            }

            event = swarm.next() => if let Some(event) = event {
                match event {
                    SwarmEvent::Behaviour(DhtBehaviourEvent::Kademlia(kad_event)) => {
                        handle_kademlia_event(
                            kad_event,
                            &event_tx,
                            &pending_searches,
                        )
                        .await;
                    }
                    SwarmEvent::Behaviour(DhtBehaviourEvent::Identify(identify_event)) => {
                        handle_identify_event(identify_event, &mut swarm, &event_tx, metrics.clone(), enable_autorelay, &relay_candidates).await;
                    }
                    SwarmEvent::Behaviour(DhtBehaviourEvent::Mdns(mdns_event)) => {
                        if !is_bootstrap{
                            handle_mdns_event(mdns_event, &mut swarm, &event_tx).await;
                        }
                    }
                    SwarmEvent::Behaviour(DhtBehaviourEvent::RelayClient(relay_event)) => {
                        match relay_event {
                            RelayClientEvent::ReservationReqAccepted { relay_peer_id, .. } => {
                                info!("✅ Relay reservation accepted from {}", relay_peer_id);
                                let mut mgr = proxy_mgr.lock().await;
                                let newly_ready = mgr.mark_relay_ready(relay_peer_id);
                                drop(mgr);

                                // Update AutoRelay metrics
                                {
                                    let mut m = metrics.lock().await;
                                    m.active_relay_peer_id = Some(relay_peer_id.to_string());
                                    m.relay_reservation_status = Some("accepted".to_string());
                                    m.last_reservation_success = Some(SystemTime::now());
                                    m.reservation_renewals += 1;
                                }

                                if newly_ready {
                                    let _ = event_tx
                                        .send(DhtEvent::ProxyStatus {
                                            id: relay_peer_id.to_string(),
                                            address: String::new(),
                                            status: "relay_ready".into(),
                                            latency_ms: None,
                                            error: None,
                                        })
                                        .await;
                                    let _ = event_tx
                                        .send(DhtEvent::Info(format!(
                                            "Connected to relay: {}",
                                            relay_peer_id
                                        )))
                                        .await;
                                }
                            }
                            RelayClientEvent::OutboundCircuitEstablished { relay_peer_id, .. } => {
                                info!("🔗 Outbound relay circuit established via {}", relay_peer_id);
                                proxy_mgr.lock().await.set_online(relay_peer_id);
                                let _ = event_tx
                                    .send(DhtEvent::ProxyStatus {
                                        id: relay_peer_id.to_string(),
                                        address: String::new(),
                                        status: "relay_circuit".into(),
                                        latency_ms: None,
                                        error: None,
                                    })
                                    .await;
                            }
                            RelayClientEvent::InboundCircuitEstablished { src_peer_id, .. } => {
                                let _ = event_tx
                                    .send(DhtEvent::ProxyStatus {
                                        id: src_peer_id.to_string(),
                                        address: String::new(),
                                        status: "relay_inbound".into(),
                                        latency_ms: None,
                                        error: None,
                                    })
                                    .await;
                            }
                        }
                    }
                    SwarmEvent::Behaviour(DhtBehaviourEvent::Bitswap(bitswap)) => match bitswap {
                        beetswap::Event::GetQueryResponse { query_id, data } => {
                            // Handle successful Bitswap response
                            if let Some(metadata) = &current_metadata {
                                // Check if this is the root block (contains CIDs array)
                                if let Ok(cids) = serde_json::from_slice::<Vec<Cid>>(&data) {
                                    info!("Received root block with {} CIDs", cids.len());
                                    // This is the root block containing CIDs - request all data blocks
                                    for (i, cid) in cids.iter().enumerate() {
                                        let block_query_id = swarm.behaviour_mut().bitswap.get(cid);
                                        queries.insert(block_query_id, i as u32);
                                    }
                                } else {
                                    // This is a regular data block
                                    match queries.get(&query_id) {
                                        Some(index) => {
                                            downloaded_chunks.insert(*index as usize, data.clone());
                                            queries.remove(&query_id);
                                            if queries.is_empty() {
                                                info!("all requested cids have been downloaded.");
                                                // reassemble file from downloaded chunks
                                                let mut file = Vec::new();
                                                for i in 0..=downloaded_chunks.len()-1 {
                                                    file.extend_from_slice(&downloaded_chunks.remove(&i).unwrap());
                                                }
                                                if let Some(metadata) = current_metadata.as_mut() {
                                                        metadata.file_data = file; // OK, file_data is Vec<u8>
                                                    }
                                                if let Some(metadata) = current_metadata.take() {
                                                    let _ = event_tx.send(DhtEvent::DownloadedFile(metadata)).await;
                                                }
                                                downloaded_chunks.clear();
                                                current_metadata = None;
                                            }
                                        }
                                        None => {
                                            // This might be an unexpected block - ignore for now
                                        }
                                    }
                                }
                            }

                            info!("Bitswap query {:?} succeeded - received {} bytes", query_id, data.len());

                            // Process the received data - this is a file chunk that was requested
                            // Parse the chunk data and assemble the complete file
                            if let Some(ref ft_service) = file_transfer_service {
                                process_bitswap_chunk(&query_id, &data, &event_tx, &received_chunks, ft_service).await;
                            } else {
                                warn!("File transfer service not available, cannot process Bitswap chunk");
                            }
                        }
                        beetswap::Event::GetQueryError { query_id, error } => {
                            // Handle Bitswap query error
                            warn!("Bitswap query {:?} failed: {:?}", query_id, error);
                            let _ = event_tx.send(DhtEvent::BitswapError {
                                query_id: format!("{:?}", query_id),
                                error: format!("{:?}", error),
                            }).await;
                        }
                    }
                    SwarmEvent::Behaviour(DhtBehaviourEvent::Ping(ev)) => {
                        match ev {
                            libp2p::ping::Event { peer, result: Ok(rtt), .. } => {
                                let is_connected = connected_peers.lock().await.contains(&peer);
                                let rtt_ms = rtt.as_millis() as u64;

                                // Update peer selection metrics with latency
                                {
                                    let mut selection = peer_selection.lock().await;
                                    selection.update_peer_latency(&peer.to_string(), rtt_ms);
                                }

                                let show = proxy_mgr.lock().await.is_proxy(&peer);

                                if show {
                                    let _ = event_tx
                                        .send(DhtEvent::PeerRtt {
                                            peer: peer.to_string(),
                                            rtt_ms,
                                        })
                                        .await;

                                        ping_failures.remove(&peer);
                                } else {
                                    // Ignore
                                }
                            }
                            libp2p::ping::Event { peer, result: Err(libp2p::ping::Failure::Timeout), .. } => {
                                let _ = event_tx
                                    .send(DhtEvent::Error(format!("Ping timeout {}", peer)))
                                    .await;
                                let count = ping_failures.entry(peer).or_insert(0);
                                *count += 1;
                                if *count >= 3 {
                                    swarm.behaviour_mut().kademlia.remove_peer(&peer);
                                    ping_failures.remove(&peer);
                                    let _ = event_tx.send(DhtEvent::Error(format!(
                                        "Peer {} removed after 3 failed pings", peer
                                    ))).await;
                                }
                            }
                            libp2p::ping::Event { peer, result: Err(e), .. } => {
                                warn!("ping error with {}: {}", peer, e);
                                let count = ping_failures.entry(peer).or_insert(0);
                                *count += 1;
                                if *count >= 3 {
                                    swarm.behaviour_mut().kademlia.remove_peer(&peer);
                                    ping_failures.remove(&peer);
                                    let _ = event_tx.send(DhtEvent::Error(format!(
                                        "Peer {} removed after 3 failed pings", peer
                                    ))).await;
                                }
                            }
                        }
                    }
                    SwarmEvent::Behaviour(DhtBehaviourEvent::AutonatClient(ev)) => {
                        handle_autonat_client_event(ev, &metrics, &event_tx).await;
                    }
                    SwarmEvent::Behaviour(DhtBehaviourEvent::AutonatServer(ev)) => {
                        debug!(?ev, "AutoNAT server event");
                    }
                    SwarmEvent::Behaviour(DhtBehaviourEvent::Dcutr(ev)) => {
                        handle_dcutr_event(ev, &metrics, &event_tx).await;
                    }
                    SwarmEvent::ExternalAddrConfirmed { address, .. } => {
                        handle_external_addr_confirmed(&address, &metrics, &event_tx, &proxy_mgr)
                            .await;
                    }
                    SwarmEvent::ExternalAddrExpired { address, .. } => {
                        handle_external_addr_expired(&address, &metrics, &event_tx, &proxy_mgr)
                            .await;
                    }
                    SwarmEvent::ConnectionEstablished { peer_id, endpoint, .. } => {
                        info!("✅ CONNECTION ESTABLISHED with peer: {}", peer_id);
                        info!("   Endpoint: {:?}", endpoint);

                        // Initialize peer metrics for smart selection
                        {
                            let mut selection = peer_selection.lock().await;
                            let peer_metrics = PeerMetrics::new(
                                peer_id.to_string(),
                                endpoint.get_remote_address().to_string(),
                            );
                            selection.update_peer_metrics(peer_metrics);
                        }

                        // Add peer to Kademlia routing table
                        swarm.behaviour_mut().kademlia.add_address(&peer_id, endpoint.get_remote_address().clone());

                        let peers_count = {
                            let mut peers = connected_peers.lock().await;
                            peers.insert(peer_id);
                            peers.len()
                        };
                        if let Ok(mut m) = metrics.try_lock() {
                            m.last_success = Some(SystemTime::now());
                        }
                        info!("   Total connected peers: {}", peers_count);
                    }
                    SwarmEvent::ConnectionClosed { peer_id, cause, .. } => {
                        warn!("❌ DISCONNECTED from peer: {}", peer_id);
                        warn!("   Cause: {:?}", cause);

                        let peers_count = {
                            let mut peers = connected_peers.lock().await;
                            peers.remove(&peer_id);
                            peers.len()
                        };
                        proxy_mgr.lock().await.remove_all(&peer_id);
                        info!("   Remaining connected peers: {}", peers_count);
                    }
                    SwarmEvent::NewListenAddr { address, .. } => {
                        info!("📡 Now listening on: {}", address);
                        if address.iter().any(|component| matches!(component, Protocol::P2pCircuit)) {
                            swarm.add_external_address(address.clone());
                            debug!("Advertised relay external address: {}", address);
                        }
                        if let Ok(mut m) = metrics.try_lock() {
                            m.record_listen_addr(&address);
                        }
                    }
                    SwarmEvent::OutgoingConnectionError { peer_id, error, .. } => {
                        if let Ok(mut m) = metrics.try_lock() {
                            m.last_error = Some(error.to_string());
                            m.last_error_at = Some(SystemTime::now());
                            m.bootstrap_failures = m.bootstrap_failures.saturating_add(1);
                        }
                        if let Some(peer_id) = peer_id {
                            error!("❌ Outgoing connection error to {}: {}", peer_id, error);
                            // Check if this is a bootstrap connection error
                            if error.to_string().contains("rsa") {
                                error!("   ℹ Hint: This node uses RSA keys. Enable 'rsa' feature if needed.");
                            } else if error.to_string().contains("Timeout") {
                                warn!("   ℹ Hint: Bootstrap nodes may be unreachable or overloaded.");
                            } else if error.to_string().contains("Connection refused") {
                                warn!("   ℹ Hint: Bootstrap nodes are not accepting connections.");
                            } else if error.to_string().contains("Transport") {
                                warn!("   ℹ Hint: Transport protocol negotiation failed.");
                            }
                            swarm.behaviour_mut().kademlia.remove_peer(&peer_id);
                        } else {
                            error!("❌ Outgoing connection error to unknown peer: {}", error);
                        }
                        let _ = event_tx.send(DhtEvent::Error(format!("Connection failed: {}", error))).await;
                    }
                    SwarmEvent::Behaviour(DhtBehaviourEvent::ProxyRr(ev)) => {
                        use libp2p::request_response::{Event as RREvent, Message};
                        match ev {
                            RREvent::Message { peer, message } => match message {
                                // Echo server
                                Message::Request { request, channel, .. } => {
                                    proxy_mgr.lock().await.set_capable(peer);
                                    proxy_mgr.lock().await.set_online(peer);
                                    let _ = event_tx.send(DhtEvent::ProxyStatus {
                                        id: peer.to_string(),
                                        address: String::new(),
                                        status: "online".into(),
                                        latency_ms: None,
                                        error: None,
                                    }).await;
                                    let EchoRequest(data) = request;

                                    // 2) Showing received data to UI
                                    let preview = std::str::from_utf8(&data).ok().map(|s| s.to_string());
                                    let _ = event_tx.send(DhtEvent::EchoReceived {
                                        from: peer.to_string(),
                                        utf8: preview,
                                        bytes: data.len(),
                                    }).await;

                                    // 3) Echo response
                                    swarm.behaviour_mut().proxy_rr
                                        .send_response(channel, EchoResponse(data))
                                        .unwrap_or_else(|e| error!("send_response failed: {e:?}"));
                                }
                                // Client response
                                Message::Response { request_id, response } => {
                                    proxy_mgr.lock().await.set_capable(peer);
                                    proxy_mgr.lock().await.set_online(peer);
                                    let _ = event_tx.send(DhtEvent::ProxyStatus {
                                        id: peer.to_string(),
                                        address: String::new(),
                                        status: "online".into(),
                                        latency_ms: None,
                                        error: None,
                                    }).await;

                                    if let Some(PendingEcho { tx, .. }) = pending_echo.lock().await.remove(&request_id) {
                                        let EchoResponse(data) = response;
                                        let _ = tx.send(Ok(data));
                                    }
                                }
                            },

                            RREvent::OutboundFailure { request_id, error, .. } => {
                                if let Some(PendingEcho { peer, tx }) = pending_echo.lock().await.remove(&request_id) {
                                    let _ = tx.send(Err(format!("outbound failure: {error:?}")));

                                    {
                                        let mut pm = proxy_mgr.lock().await;
                                        pm.set_offline(&peer);
                                    }
                                    let _ = event_tx.send(DhtEvent::ProxyStatus {
                                        id: peer.to_string(),
                                        address: String::new(),
                                        status: "offline".into(),
                                        latency_ms: None,
                                        error: Some(error.to_string()),
                                    }).await;
                                } else {
                                    warn!("OutboundFailure for unknown request_id {:?}: {:?}", request_id, error);
                                }
                            }

                            RREvent::InboundFailure { peer, error, .. } => {
                                {
                                    let mut pm = proxy_mgr.lock().await;
                                    pm.set_offline(&peer);
                                }
                                let _ = event_tx.send(DhtEvent::ProxyStatus {
                                    id: peer.to_string(),
                                    address: String::new(),
                                    status: "offline".into(),
                                    latency_ms: None,
                                    error: Some(error.to_string()),
                                }).await;
                            }

                            RREvent::ResponseSent { .. } => {}
                        }
                    }
                    SwarmEvent::Behaviour(DhtBehaviourEvent::WebrtcSignalingRr(ev)) => {
                        use libp2p::request_response::{Event as RREvent, Message};
                        match ev {
                            RREvent::Message { peer, message } => match message {
                                // WebRTC offer request
                                Message::Request { request, channel, .. } => {
                                    let WebRTCOfferRequest { offer_sdp, file_hash, requester_peer_id } = request;
                                    info!("Received WebRTC offer from {} for file {}", peer, file_hash);

                                    // Get WebRTC service to handle the offer
                                    if let Some(webrtc_service) = get_webrtc_service().await {
                                        // Create WebRTC answer using the WebRTC service
                                        match webrtc_service.establish_connection_with_offer(peer.to_string(), offer_sdp).await {
                                            Ok(answer_sdp) => {
                                                info!("Created WebRTC answer for peer {}", peer);
                                                swarm.behaviour_mut().webrtc_signaling_rr
                                                    .send_response(channel, WebRTCAnswerResponse { answer_sdp })
                                                    .unwrap_or_else(|e| error!("send_response failed: {e:?}"));
                                            }
                                            Err(e) => {
                                                error!("Failed to create WebRTC answer for peer {}: {}", peer, e);
                                                let error_answer = "error:failed-to-create-answer".to_string();
                                                swarm.behaviour_mut().webrtc_signaling_rr
                                                    .send_response(channel, WebRTCAnswerResponse { answer_sdp: error_answer })
                                                    .unwrap_or_else(|e| error!("send_response failed: {e:?}"));
                                            }
                                        }
                                    } else {
                                        error!("WebRTC service not available for handling offer from peer {}", peer);
                                        let error_answer = "error:webrtc-service-unavailable".to_string();
                                        swarm.behaviour_mut().webrtc_signaling_rr
                                            .send_response(channel, WebRTCAnswerResponse { answer_sdp: error_answer })
                                            .unwrap_or_else(|e| error!("send_response failed: {e:?}"));
                                    }
                                }
                                // WebRTC answer response
                                Message::Response { request_id, response } => {
                                    let WebRTCAnswerResponse { ref answer_sdp } = response;
                                    info!("Received WebRTC answer: {}", answer_sdp);

                                    if let Some(tx) = pending_webrtc_offers.lock().await.remove(&request_id) {
                                        let _ = tx.send(Ok(response));
                                    }
                                }
                            },
                            RREvent::OutboundFailure { request_id, error, .. } => {
                                warn!("WebRTC signaling outbound failure: {error:?}");
                                if let Some(tx) = pending_webrtc_offers.lock().await.remove(&request_id) {
                                    let _ = tx.send(Err(format!("outbound failure: {error:?}")));
                                }
                            }
                            RREvent::InboundFailure { error, .. } => {
                                warn!("WebRTC signaling inbound failure: {error:?}");
                            }
                            RREvent::ResponseSent { .. } => {}
                        }
                    }
                    SwarmEvent::IncomingConnectionError { error, .. } => {
                        if let Ok(mut m) = metrics.try_lock() {
                            m.last_error = Some(error.to_string());
                            m.last_error_at = Some(SystemTime::now());
                            m.bootstrap_failures = m.bootstrap_failures.saturating_add(1);
                        }
                        error!("❌ Incoming connection error: {}", error);
                    }
                    _ => {}
                }
            } else {
                info!("DHT swarm stream ended; shutting down node task");
                break 'outer;
            }
        }
    }

    connected_peers.lock().await.clear();
    info!("DHT node task exiting");
    if let Some(ack) = shutdown_ack {
        let _ = ack.send(());
    }
}

async fn handle_kademlia_event(
    event: KademliaEvent,
    event_tx: &mpsc::Sender<DhtEvent>,
    pending_searches: &Arc<Mutex<HashMap<String, Vec<PendingSearch>>>>,
) {
    match event {
        KademliaEvent::RoutingUpdated { peer, .. } => {
            debug!("Routing table updated with peer: {}", peer);
        }
        KademliaEvent::UnroutablePeer { peer } => {
            warn!("Peer {} is unroutable", peer);
        }
        KademliaEvent::RoutablePeer { peer, .. } => {
            debug!("Peer {} became routable", peer);
        }
        KademliaEvent::OutboundQueryProgressed { result, .. } => {
            match result {
                QueryResult::GetRecord(Ok(ok)) => match ok {
                    GetRecordOk::FoundRecord(peer_record) => {
                        // Try to parse DHT record as essential metadata JSON
                        if let Ok(metadata_json) =
                            serde_json::from_slice::<serde_json::Value>(&peer_record.record.value)
                        {
                            // Construct FileMetadata from the JSON
                            if let (
                                Some(file_hash),
                                Some(file_name),
                                Some(file_size),
                                Some(created_at),
                            ) = (
                                metadata_json.get("file_hash").and_then(|v| v.as_str()),
                                metadata_json.get("file_name").and_then(|v| v.as_str()),
                                metadata_json.get("file_size").and_then(|v| v.as_u64()),
                                metadata_json.get("created_at").and_then(|v| v.as_u64()),
                            ) {
                                let metadata = FileMetadata {
                                    file_hash: file_hash.to_string(),
                                    file_name: file_name.to_string(),
                                    file_size,
                                    file_data: Vec::new(), // Will be populated during download
                                    seeders: vec![peer_record
                                        .peer
                                        .map(|p| p.to_string())
                                        .unwrap_or_default()],
                                    created_at,
                                    mime_type: metadata_json
                                        .get("mime_type")
                                        .and_then(|v| v.as_str())
                                        .map(|s| s.to_string()),
                                    is_encrypted: metadata_json
                                        .get("is_encrypted")
                                        .and_then(|v| v.as_bool())
                                        .unwrap_or(false),
                                    encryption_method: metadata_json
                                        .get("encryption_method")
                                        .and_then(|v| v.as_str())
                                        .map(|s| s.to_string()),
                                    key_fingerprint: metadata_json
                                        .get("key_fingerprint")
                                        .and_then(|v| v.as_str())
                                        .map(|s| s.to_string()),
                                    merkle_root: metadata_json
                                        .get("merkle_root")
                                        .and_then(|v| v.as_str())
                                        .map(|s| s.to_string()),
                                    version: metadata_json
                                        .get("version")
                                        .and_then(|v| v.as_u64())
                                        .map(|v| v as u32),
                                    parent_hash: metadata_json
                                        .get("parent_hash")
                                        .and_then(|v| v.as_str())
                                        .map(|s| s.to_string()),
                                    cids: None, // CIDs are in the root block
                                    is_root: metadata_json
                                        .get("is_root")
                                        .and_then(|v| v.as_bool())
                                        .unwrap_or(true),
                                };

                                let notify_metadata = metadata.clone();
                                let file_hash = notify_metadata.file_hash.clone();
                                let _ = event_tx.send(DhtEvent::FileDiscovered(metadata)).await;

                                // only for synchronous_search_metadata
                                notify_pending_searches(
                                    pending_searches,
                                    &file_hash,
                                    SearchResponse::Found(notify_metadata),
                                )
                                .await;
                            } else {
                                debug!("DHT record missing required fields");
                            }
                        } else {
                            debug!("Received non-JSON DHT record");
                        }
                    }
                    GetRecordOk::FinishedWithNoAdditionalRecord { .. } => {
                        // No additional records; do nothing here
                    }
                },
                QueryResult::GetRecord(Err(err)) => {
                    warn!("GetRecord error: {:?}", err);
                    // If the error includes the key, emit FileNotFound
                    if let kad::GetRecordError::NotFound { key, .. } = err {
                        let file_hash = String::from_utf8_lossy(key.as_ref()).to_string();
                        let _ = event_tx
                            .send(DhtEvent::FileNotFound(file_hash.clone()))
                            .await;
                        notify_pending_searches(
                            pending_searches,
                            &file_hash,
                            SearchResponse::NotFound,
                        )
                        .await;
                    }
                }
                QueryResult::PutRecord(Ok(PutRecordOk { key })) => {
                    debug!("PutRecord succeeded for key: {:?}", key);
                }
                QueryResult::PutRecord(Err(err)) => {
                    warn!("PutRecord error: {:?}", err);
                    let _ = event_tx
                        .send(DhtEvent::Error(format!("PutRecord failed: {:?}", err)))
                        .await;
                }
                _ => {}
            }
        }
        _ => {}
    }
}

fn record_identify_push_metrics(metrics: &Arc<Mutex<DhtMetrics>>, info: &identify::Info) {
    if let Ok(mut metrics_guard) = metrics.try_lock() {
        for addr in &info.listen_addrs {
            metrics_guard.record_listen_addr(addr);
        }
    }
}
async fn handle_identify_event(
    event: IdentifyEvent,
    swarm: &mut Swarm<DhtBehaviour>,
    event_tx: &mpsc::Sender<DhtEvent>,
    metrics: Arc<Mutex<DhtMetrics>>,
    enable_autorelay: bool,
    relay_candidates: &HashSet<String>,
) {
    match event {
        IdentifyEvent::Received { peer_id, info, .. } => {
            info!(
                "🔍 Identified peer {}: {:?} (listen_addrs: {})",
                peer_id,
                info.protocol_version,
                info.listen_addrs.len()
            );

            // Log AutoRelay debug info
            if enable_autorelay {
                let is_candidate = is_relay_candidate(&peer_id, relay_candidates);
                info!(
                    "  AutoRelay check: is_relay_candidate={}, total_candidates={}",
                    is_candidate,
                    relay_candidates.len()
                );
                if !relay_candidates.is_empty() {
                    info!(
                        "  Relay candidates: {:?}",
                        relay_candidates.iter().take(3).collect::<Vec<_>>()
                    );
                }
            }

            if info.protocol_version != EXPECTED_PROTOCOL_VERSION {
                warn!(
                    "Peer {} has a mismatched protocol version: '{}'. Expected: '{}'. Removing peer.",
                    peer_id,
                    info.protocol_version,
                    EXPECTED_PROTOCOL_VERSION
                );
                swarm.behaviour_mut().kademlia.remove_peer(&peer_id);
            } else {
                if let Ok(mut metrics_guard) = metrics.try_lock() {
                    metrics_guard.record_observed_addr(&info.observed_addr);
                }
                for addr in info.listen_addrs {
                    info!("  📍 Peer {} listen addr: {}", peer_id, addr);
                    if not_loopback(&addr) {
                        swarm
                            .behaviour_mut()
                            .kademlia
                            .add_address(&peer_id, addr.clone());

                        // AutoRelay: Check if this peer is a relay candidate
                        if enable_autorelay && is_relay_candidate(&peer_id, relay_candidates) {
                            info!("  🎯 Relay candidate matched! Attempting relay setup...");

                            // Listen on relay address for incoming connections
                            if let Some(relay_addr) = build_relay_listen_addr(&addr) {
                                info!(
                                    "📡 Attempting to listen via relay {} at {}",
                                    peer_id, relay_addr
                                );
                                if let Err(e) = swarm.listen_on(relay_addr.clone()) {
                                    warn!(
                                        "Failed to listen on relay address {}: {}",
                                        relay_addr, e
                                    );
                                } else {
                                    info!("✅ Listening via relay peer {}", peer_id);
                                }
                            }
                        }
                    }
                }
            }
        }
        IdentifyEvent::Pushed { peer_id, info, .. } => {
            info!(
                "Pushed identify update to {} (listen addrs: {})",
                peer_id,
                info.listen_addrs.len()
            );
            record_identify_push_metrics(&metrics, &info);
        }
        IdentifyEvent::Sent { peer_id, .. } => {
            debug!("Sent identify info to {}", peer_id);
        }
        IdentifyEvent::Error { peer_id, error, .. } => {
            warn!("Identify protocol error with {}: {}", peer_id, error);
            let _ = event_tx
                .send(DhtEvent::Error(format!(
                    "Identify error with {}: {}",
                    peer_id, error
                )))
                .await;
        }
    }
}

async fn handle_mdns_event(
    event: MdnsEvent,
    swarm: &mut Swarm<DhtBehaviour>,
    event_tx: &mpsc::Sender<DhtEvent>,
) {
    match event {
        MdnsEvent::Discovered(list) => {
            for (peer_id, multiaddr) in list {
                debug!("mDNS discovered peer {} at {}", peer_id, multiaddr);
                if not_loopback(&multiaddr) {
                    swarm
                        .behaviour_mut()
                        .kademlia
                        .add_address(&peer_id, multiaddr);
                }
                let _ = event_tx
                    .send(DhtEvent::PeerDiscovered(peer_id.to_string()))
                    .await;
            }
        }
        MdnsEvent::Expired(list) => {
            for (peer_id, multiaddr) in list {
                debug!("mDNS expired peer {} at {}", peer_id, multiaddr);
                swarm
                    .behaviour_mut()
                    .kademlia
                    .remove_address(&peer_id, &multiaddr);
            }
        }
    }
}

async fn handle_ping_event(event: PingEvent) {
    match event {
        ping::Event { result, .. } => {
            debug!("Ping result: {:?}", result);
        }
    }
}

async fn handle_autonat_client_event(
    event: v2::client::Event,
    metrics: &Arc<Mutex<DhtMetrics>>,
    event_tx: &mpsc::Sender<DhtEvent>,
) {
    let v2::client::Event {
        tested_addr,
        server,
        bytes_sent,
        result,
    } = event;

    let mut metrics_guard = metrics.lock().await;
    if !metrics_guard.autonat_enabled {
        return;
    }

    let addr_str = tested_addr.to_string();
    let server_str = server.to_string();
    let (state, summary) = match result {
        Ok(()) => {
            metrics_guard.record_observed_addr(&tested_addr);
            info!(
                server = %server_str,
                address = %addr_str,
                bytes = bytes_sent,
                "AutoNAT probe succeeded"
            );
            (
                NatReachabilityState::Public,
                Some(format!(
                    "Confirmed reachability via {addr_str} (server {server_str})"
                )),
            )
        }
        Err(err) => {
            let err_msg = err.to_string();
            warn!(
                server = %server_str,
                address = %addr_str,
                error = %err_msg,
                bytes = bytes_sent,
                "AutoNAT probe failed"
            );
            (
                NatReachabilityState::Private,
                Some(format!(
                    "Probe via {addr_str} (server {server_str}) failed: {err_msg}"
                )),
            )
        }
    };

    metrics_guard.update_reachability(state, summary.clone());
    let nat_state = metrics_guard.reachability_state;
    let confidence = metrics_guard.reachability_confidence;
    let last_error = metrics_guard.last_reachability_error.clone();
    drop(metrics_guard);

    let _ = event_tx
        .send(DhtEvent::NatStatus {
            state: nat_state,
            confidence,
            last_error,
            summary,
        })
        .await;
}

async fn handle_dcutr_event(
    event: dcutr::Event,
    metrics: &Arc<Mutex<DhtMetrics>>,
    event_tx: &mpsc::Sender<DhtEvent>,
) {
    let mut metrics_guard = metrics.lock().await;
    if !metrics_guard.dcutr_enabled {
        return;
    }

    let dcutr::Event {
        remote_peer_id,
        result,
    } = event;

    metrics_guard.dcutr_hole_punch_attempts += 1;

    match result {
        Ok(_connection_id) => {
            metrics_guard.dcutr_hole_punch_successes += 1;
            metrics_guard.last_dcutr_success = Some(SystemTime::now());
            info!(
                peer = %remote_peer_id,
                successes = metrics_guard.dcutr_hole_punch_successes,
                "DCUtR: hole-punch succeeded, upgraded to direct connection"
            );
            drop(metrics_guard);
            let _ = event_tx
                .send(DhtEvent::Info(format!(
                    "✓ Direct connection established with peer {} (hole-punch succeeded)",
                    remote_peer_id
                )))
                .await;
        }
        Err(error) => {
            metrics_guard.dcutr_hole_punch_failures += 1;
            metrics_guard.last_dcutr_failure = Some(SystemTime::now());
            warn!(
                peer = %remote_peer_id,
                error = %error,
                failures = metrics_guard.dcutr_hole_punch_failures,
                "DCUtR: hole-punch failed"
            );
            drop(metrics_guard);
            let _ = event_tx
                .send(DhtEvent::Warning(format!(
                    "✗ Direct connection upgrade to peer {} failed: {}",
                    remote_peer_id, error
                )))
                .await;
        }
    }
}

async fn handle_external_addr_confirmed(
    addr: &Multiaddr,
    metrics: &Arc<Mutex<DhtMetrics>>,
    event_tx: &mpsc::Sender<DhtEvent>,
    proxy_mgr: &ProxyMgr,
) {
    let mut metrics_guard = metrics.lock().await;
    let nat_enabled = metrics_guard.autonat_enabled;
    metrics_guard.record_observed_addr(addr);
    if metrics_guard.reachability_state == NatReachabilityState::Public {
        drop(metrics_guard);
        return;
    }
    let summary = Some(format!("External address confirmed: {}", addr));
    metrics_guard.update_reachability(NatReachabilityState::Public, summary.clone());
    let state = metrics_guard.reachability_state;
    let confidence = metrics_guard.reachability_confidence;
    let last_error = metrics_guard.last_reachability_error.clone();
    drop(metrics_guard);

    if nat_enabled {
        let _ = event_tx
            .send(DhtEvent::NatStatus {
                state,
                confidence,
                last_error,
                summary: summary.clone(),
            })
            .await;
    }

    if let Some(relay_peer_id) = extract_relay_peer(addr) {
        let mut mgr = proxy_mgr.lock().await;
        let newly_ready = mgr.mark_relay_ready(relay_peer_id.clone());
        drop(mgr);
        let status = if newly_ready {
            "relay_ready"
        } else {
            "relay_address"
        };
        let _ = event_tx
            .send(DhtEvent::ProxyStatus {
                id: relay_peer_id.to_string(),
                address: addr.to_string(),
                status: status.into(),
                latency_ms: None,
                error: None,
            })
            .await;
    }
}

async fn handle_external_addr_expired(
    addr: &Multiaddr,
    metrics: &Arc<Mutex<DhtMetrics>>,
    event_tx: &mpsc::Sender<DhtEvent>,
    proxy_mgr: &ProxyMgr,
) {
    let summary_text = format!("External address expired: {}", addr);
    let mut metrics_guard = metrics.lock().await;
    let nat_enabled = metrics_guard.autonat_enabled;
    metrics_guard.remove_observed_addr(addr);

    if metrics_guard.observed_addrs.is_empty()
        && metrics_guard.reachability_state != NatReachabilityState::Unknown
    {
        let summary = Some(summary_text);
        metrics_guard.update_reachability(NatReachabilityState::Unknown, summary.clone());
        let state = metrics_guard.reachability_state;
        let confidence = metrics_guard.reachability_confidence;
        let last_error = metrics_guard.last_reachability_error.clone();
        drop(metrics_guard);

        if nat_enabled {
            let _ = event_tx
                .send(DhtEvent::NatStatus {
                    state,
                    confidence,
                    last_error,
                    summary: summary.clone(),
                })
                .await;
        }
    }

    if let Some(relay_peer_id) = extract_relay_peer(addr) {
        let mut mgr = proxy_mgr.lock().await;
        mgr.relay_ready.remove(&relay_peer_id);
        mgr.relay_pending.remove(&relay_peer_id);
        drop(mgr);
        let _ = event_tx
            .send(DhtEvent::ProxyStatus {
                id: relay_peer_id.to_string(),
                address: addr.to_string(),
                status: "relay_expired".into(),
                latency_ms: None,
                error: None,
            })
            .await;
    }
}

impl Socks5Transport {
    pub fn new(proxy: SocketAddr) -> Self {
        Self { proxy }
    }
}

/// Build a libp2p transport, optionally tunneling through a SOCKS5 proxy.
pub fn build_transport_with_relay(
    keypair: &identity::Keypair,
    relay_transport: relay::client::Transport,
    proxy_address: Option<String>,
) -> Result<Boxed<(PeerId, StreamMuxerBox)>, Box<dyn Error>> {
    let noise_keys = noise::Config::new(keypair)?;
    let yamux_config = libp2p::yamux::Config::default();

    let transport = match (proxy_address, relay_transport) {
        (Some(proxy), relay_transport) => {
            info!(
                "SOCKS5 enabled. Routing all P2P dialing traffic via {}",
                proxy
            );
            let proxy_addr = proxy.parse::<SocketAddr>().map_err(|e| {
                io::Error::new(
                    io::ErrorKind::InvalidInput,
                    format!("Invalid proxy address: {}", e),
                )
            })?;
            let socks5_transport = Socks5Transport::new(proxy_addr);

            OrTransport::new(relay_transport, socks5_transport)
                .map(|either, _| match either {
                    futures::future::Either::Left(conn) => RelayTransportOutput::Relay(conn),
                    futures::future::Either::Right(stream) => RelayTransportOutput::Direct(stream),
                })
                .upgrade(Version::V1)
                .authenticate(noise_keys)
                .multiplex(yamux_config)
                .timeout(Duration::from_secs(30))
                .boxed()
        }
        (None, relay_transport) => {
            info!("Direct P2P connection mode.");
            let direct_tcp = tcp::tokio::Transport::new(tcp::Config::default())
                .map(|s, _| Box::new(s.0.compat()) as Box<dyn AsyncIo>);

            OrTransport::new(relay_transport, direct_tcp)
                .map(|either, _| match either {
                    futures::future::Either::Left(conn) => RelayTransportOutput::Relay(conn),
                    futures::future::Either::Right(stream) => RelayTransportOutput::Direct(stream),
                })
                .upgrade(Version::V1)
                .authenticate(noise_keys)
                .multiplex(yamux_config)
                .timeout(Duration::from_secs(30))
                .boxed()
        }
    };

    Ok(transport)
}

impl DhtService {
    pub async fn send_webrtc_offer(
        &self,
        peer: String,
        offer_request: WebRTCOfferRequest,
    ) -> Result<oneshot::Receiver<Result<WebRTCAnswerResponse, String>>, String> {
        let peer_id: PeerId = peer.parse().map_err(|e| format!("invalid peer id: {e}"))?;
        let (tx, rx) = oneshot::channel();

        self.cmd_tx
            .send(DhtCommand::SendWebRTCOffer {
                peer: peer_id,
                offer_request,
                sender: tx,
            })
            .await
            .map_err(|e| format!("send webrtc offer cmd: {e}"))?;

        Ok(rx)
    }
}

// Public API for the DHT
pub struct DhtService {
    cmd_tx: mpsc::Sender<DhtCommand>,
    event_rx: Arc<Mutex<mpsc::Receiver<DhtEvent>>>,
    peer_id: String,
    connected_peers: Arc<Mutex<HashSet<PeerId>>>,
    metrics: Arc<Mutex<DhtMetrics>>,
    pending_echo: Arc<Mutex<HashMap<rr::OutboundRequestId, PendingEcho>>>,
    pending_searches: Arc<Mutex<HashMap<String, Vec<PendingSearch>>>>,
    search_counter: Arc<AtomicU64>,
    proxy_mgr: ProxyMgr,
    peer_selection: Arc<Mutex<PeerSelectionService>>,
    file_metadata_cache: Arc<Mutex<HashMap<String, FileMetadata>>>,
    received_chunks: Arc<Mutex<HashMap<String, HashMap<u32, FileChunk>>>>,
    file_transfer_service: Option<Arc<FileTransferService>>,
    pending_webrtc_offers: Arc<
        Mutex<
            HashMap<rr::OutboundRequestId, oneshot::Sender<Result<WebRTCAnswerResponse, String>>>,
        >,
    >,
    chunk_size: usize, // Configurable chunk size in bytes
}

impl DhtService {
    pub async fn new(
        port: u16,
        bootstrap_nodes: Vec<String>,
        secret: Option<String>,
        is_bootstrap: bool,
        enable_autonat: bool,
        autonat_probe_interval: Option<Duration>,
        autonat_servers: Vec<String>,
        proxy_address: Option<String>,
        file_transfer_service: Option<Arc<FileTransferService>>,
        chunk_size_kb: Option<usize>, // Chunk size in KB (default 256)
        cache_size_mb: Option<usize>, // Cache size in MB (default 1024)
        enable_autorelay: bool,
        preferred_relays: Vec<String>,
    ) -> Result<Self, Box<dyn Error>> {
        // Convert chunk size from KB to bytes
        let chunk_size = chunk_size_kb.unwrap_or(256) * 1024; // Default 256 KB
        let _cache_size = cache_size_mb.unwrap_or(1024); // Default 1024 MB

        info!(
            "DHT Configuration: chunk_size={} KB, cache_size={} MB",
            chunk_size / 1024,
            _cache_size
        );
        // Generate a new keypair for this node
        // Generate a keypair either from the secret or randomly
        let local_key = match secret {
            Some(secret_str) => {
                let secret_bytes = secret_str.as_bytes();
                let mut seed = [0u8; 32];
                for (i, &b) in secret_bytes.iter().take(32).enumerate() {
                    seed[i] = b;
                }
                identity::Keypair::ed25519_from_bytes(seed)?
            }
            None => identity::Keypair::generate_ed25519(),
        };
        let local_peer_id = PeerId::from(local_key.public());
        let peer_id_str = local_peer_id.to_string();

        info!("Local peer id: {}", local_peer_id);

        // Create a Kademlia behaviour with tuned configuration
        let store = MemoryStore::new(local_peer_id);
        let mut kad_cfg = KademliaConfig::new(StreamProtocol::new("/chiral/kad/1.0.0"));
        let bootstrap_interval = Duration::from_secs(1);
        if is_bootstrap {
            // These settings result in node to not provide files, only acts as a router
            kad_cfg.set_record_ttl(Some(Duration::from_secs(0)));
            kad_cfg.set_provider_record_ttl(Some(Duration::from_secs(0)));

            // ensures bootstrap node only keeps active peers in its routing table
            kad_cfg.set_periodic_bootstrap_interval(None);
        } else {
            // Only enable periodic bootstrap if we have bootstrap nodes
            // This prevents "No known peers" warnings when running standalone
            if !bootstrap_nodes.is_empty() {
                kad_cfg.set_periodic_bootstrap_interval(Some(bootstrap_interval));
            } else {
                kad_cfg.set_periodic_bootstrap_interval(None);
                info!("Periodic bootstrap disabled - no bootstrap nodes configured");
            }
        }

        // Align with docs: shorter queries, higher replication
        kad_cfg.set_query_timeout(Duration::from_secs(30));

        // Replication factor of 3 (as per spec table)
        if let Some(nz) = std::num::NonZeroUsize::new(3) {
            kad_cfg.set_replication_factor(nz);
        }
        let mut kademlia = Kademlia::with_config(local_peer_id, store, kad_cfg);

        // Set Kademlia to server mode to accept incoming connections
        kademlia.set_mode(Some(Mode::Server));

        // Create identify behaviour with proactive push updates
        let identify_config =
            identify::Config::new(EXPECTED_PROTOCOL_VERSION.to_string(), local_key.public())
                .with_agent_version(format!("chiral-network/{}", env!("CARGO_PKG_VERSION")))
                .with_push_listen_addr_updates(true);
        let identify = identify::Behaviour::new(identify_config);

        // mDNS for local peer discovery
        let mdns = Mdns::new(Default::default(), local_peer_id)?;

        // Request-Response behaviours
        let rr_cfg = rr::Config::default();
        let proxy_protocols =
            std::iter::once(("/chiral/proxy/1.0.0".to_string(), rr::ProtocolSupport::Full));
        let proxy_rr = rr::Behaviour::new(proxy_protocols, rr_cfg.clone());

        let webrtc_protocols = std::iter::once((
            "/chiral/webrtc-signaling/1.0.0".to_string(),
            rr::ProtocolSupport::Full,
        ));
        let webrtc_signaling_rr = rr::Behaviour::new(webrtc_protocols, rr_cfg);

        let probe_interval = autonat_probe_interval.unwrap_or(Duration::from_secs(30));
        let autonat_client_behaviour = if enable_autonat {
            info!(
                "AutoNAT enabled (probe interval: {}s)",
                probe_interval.as_secs()
            );
            Some(v2::client::Behaviour::new(
                OsRng,
                v2::client::Config::default().with_probe_interval(probe_interval),
            ))
        } else {
            info!("AutoNAT disabled");
            None
        };
        let autonat_server_behaviour = if enable_autonat {
            Some(v2::server::Behaviour::new(OsRng))
        } else {
            None
        };

        let blockstore = Arc::new(InMemoryBlockstore::new());
        let bitswap = beetswap::Behaviour::new(blockstore);
        let (relay_transport, relay_client_behaviour) = relay::client::new(local_peer_id);
        let autonat_client_toggle = toggle::Toggle::from(autonat_client_behaviour);
        let autonat_server_toggle = toggle::Toggle::from(autonat_server_behaviour);

        // DCUtR requires relay to be enabled
        let dcutr_behaviour = if enable_autonat {
            info!("DCUtR enabled (requires relay for hole-punching coordination)");
            Some(dcutr::Behaviour::new(local_peer_id))
        } else {
            info!("DCUtR disabled (autonat is disabled)");
            None
        };
        let dcutr_toggle = toggle::Toggle::from(dcutr_behaviour);

        let mut behaviour = Some(DhtBehaviour {
            kademlia,
            identify,
            mdns,
            bitswap,
            ping: Ping::new(ping::Config::new()),
            proxy_rr,
            webrtc_signaling_rr,
            autonat_client: autonat_client_toggle,
            autonat_server: autonat_server_toggle,
            relay_client: relay_client_behaviour,
            dcutr: dcutr_toggle,
        });

        let bootstrap_set: HashSet<String> = bootstrap_nodes.iter().cloned().collect();
        let mut autonat_targets: HashSet<String> = if enable_autonat && !autonat_servers.is_empty()
        {
            autonat_servers.into_iter().collect()
        } else {
            HashSet::new()
        };
        if enable_autonat {
            autonat_targets.extend(bootstrap_set.iter().cloned());
        }

        // Configure AutoRelay relay candidate discovery
        let relay_candidates: HashSet<String> = if enable_autorelay {
            if !preferred_relays.is_empty() {
                info!(
                    "🔗 AutoRelay enabled with {} preferred relays",
                    preferred_relays.len()
                );
                for (i, relay) in preferred_relays.iter().enumerate().take(5) {
                    info!("   Relay {}: {}", i + 1, relay);
                }
                preferred_relays.into_iter().collect()
            } else {
                info!(
                    "🔗 AutoRelay enabled, using {} bootstrap nodes as relay candidates",
                    bootstrap_set.len()
                );
                for (i, node) in bootstrap_set.iter().enumerate().take(5) {
                    info!("   Candidate {}: {}", i + 1, node);
                }
                bootstrap_set.iter().cloned().collect()
            }
        } else {
            info!("AutoRelay disabled");
            HashSet::new()
        };

        // Use the new relay-aware transport builder
        let transport = build_transport_with_relay(&local_key, relay_transport, proxy_address)?;

        // Create the swarm
        let mut swarm = SwarmBuilder::with_existing_identity(local_key)
            .with_tokio()
            .with_other_transport(|_| Ok(transport))
            .expect("Failed to create libp2p transport")
            .with_behaviour(move |_| behaviour.take().expect("behaviour already taken"))?
            .with_swarm_config(
                |c| c.with_idle_connection_timeout(Duration::from_secs(300)), // 5 minutes
            )
            .build();

        // Listen on the specified port
        let listen_addr: Multiaddr = format!("/ip4/0.0.0.0/tcp/{}", port).parse()?;
        swarm.listen_on(listen_addr)?;
        info!("DHT listening on port: {}", port);

        // Connect to bootstrap nodes
        info!("Bootstrap nodes to connect: {:?}", bootstrap_nodes);
        let mut successful_connections = 0;
        let total_bootstrap_nodes = bootstrap_nodes.len();
        for bootstrap_addr in &bootstrap_nodes {
            info!("Attempting to connect to bootstrap: {}", bootstrap_addr);
            if let Ok(addr) = bootstrap_addr.parse::<Multiaddr>() {
                match swarm.dial(addr.clone()) {
                    Ok(_) => {
                        info!("✓ Initiated connection to bootstrap: {}", bootstrap_addr);
                        successful_connections += 1;
                        // Add bootstrap nodes to Kademlia routing table if it has a peer ID
                        if let Some(peer_id) = addr.iter().find_map(|p| {
                            if let libp2p::multiaddr::Protocol::P2p(peer) = p {
                                Some(peer)
                            } else {
                                None
                            }
                        }) {
                            swarm
                                .behaviour_mut()
                                .kademlia
                                .add_address(&peer_id, addr.clone());
                        }
                    }
                    Err(e) => warn!("✗ Failed to dial bootstrap {}: {}", bootstrap_addr, e),
                }
            } else {
                warn!("✗ Invalid bootstrap address format: {}", bootstrap_addr);
            }
        }

        if enable_autonat {
            for server_addr in &autonat_targets {
                if bootstrap_set.contains(server_addr) {
                    continue;
                }
                match server_addr.parse::<Multiaddr>() {
                    Ok(addr) => match swarm.dial(addr.clone()) {
                        Ok(_) => {
                            info!("Dialing AutoNAT server: {}", server_addr);
                        }
                        Err(e) => {
                            debug!("Failed to dial AutoNAT server {}: {}", server_addr, e);
                        }
                    },
                    Err(e) => warn!("Invalid AutoNAT server address {}: {}", server_addr, e),
                }
            }
        }

        // Trigger initial bootstrap if we have any bootstrap nodes (even if connection failed)
        if !bootstrap_nodes.is_empty() {
            let _ = swarm.behaviour_mut().kademlia.bootstrap();
            info!(
                "Triggered initial Kademlia bootstrap (attempted {}/{} connections)",
                successful_connections, total_bootstrap_nodes
            );
            if successful_connections == 0 {
                warn!(
                    "⚠ No bootstrap connections succeeded - node will operate in standalone mode"
                );
                warn!("  Other nodes can still connect to this node directly");
            }
        } else {
            info!("No bootstrap nodes provided - starting in standalone mode");
        }

        let (cmd_tx, cmd_rx) = mpsc::channel(100);
        let (event_tx, event_rx) = mpsc::channel(100);
        let connected_peers = Arc::new(Mutex::new(HashSet::new()));
        let metrics = Arc::new(Mutex::new(DhtMetrics::default()));
        let pending_echo = Arc::new(Mutex::new(HashMap::new()));
        let pending_searches = Arc::new(Mutex::new(HashMap::new()));
        let search_counter = Arc::new(AtomicU64::new(1));
        let proxy_mgr: ProxyMgr = Arc::new(Mutex::new(ProxyManager::default()));
        let peer_selection = Arc::new(Mutex::new(PeerSelectionService::new()));
        let pending_webrtc_offers = Arc::new(Mutex::new(HashMap::new()));

        {
            let mut guard = metrics.lock().await;
            guard.autonat_enabled = enable_autonat;
<<<<<<< HEAD
=======
            guard.autorelay_enabled = enable_autorelay;
>>>>>>> f0986254
            guard.dcutr_enabled = enable_autonat; // DCUtR enabled when AutoNAT is enabled
        }

        // Spawn the Dht node task
        let received_chunks_clone = Arc::new(Mutex::new(HashMap::new()));
        tokio::spawn(run_dht_node(
            swarm,
            local_peer_id,
            cmd_rx,
            event_tx,
            connected_peers.clone(),
            metrics.clone(),
            pending_echo.clone(),
            pending_searches.clone(),
            proxy_mgr.clone(),
            peer_selection.clone(),
            received_chunks_clone.clone(),
            file_transfer_service.clone(),
            pending_webrtc_offers.clone(),
            is_bootstrap,
            enable_autorelay,
            relay_candidates,
            chunk_size,
        ));

        Ok(DhtService {
            cmd_tx,
            event_rx: Arc::new(Mutex::new(event_rx)),
            peer_id: peer_id_str,
            connected_peers,
            metrics,
            pending_echo,
            pending_searches,
            search_counter,
            proxy_mgr,
            peer_selection,
            file_metadata_cache: Arc::new(Mutex::new(HashMap::new())),
            received_chunks: received_chunks_clone,
            file_transfer_service,
            pending_webrtc_offers,
            chunk_size,
        })
    }

    pub async fn run(&self) {
        // The node is already running in a spawned task
        info!("DHT node is running");
    }

    pub fn chunk_size(&self) -> usize {
        self.chunk_size
    }

    pub async fn publish_file(&self, metadata: FileMetadata) -> Result<(), String> {
        self.file_metadata_cache
            .lock()
            .await
            .insert(metadata.file_hash.clone(), metadata.clone());
        self.cmd_tx
            .send(DhtCommand::PublishFile(metadata))
            .await
            .map_err(|e| e.to_string())
    }
    pub async fn stop_publishing_file(&self, file_hash: String) -> Result<(), String> {
        self.cmd_tx
            .send(DhtCommand::StopPublish(file_hash))
            .await
            .map_err(|e| e.to_string())
    }
    pub async fn cache_remote_file(&self, metadata: &FileMetadata) {
        self.file_metadata_cache
            .lock()
            .await
            .insert(metadata.file_hash.clone(), metadata.clone());
    }
    /// List all known FileMetadata (from cache, i.e., locally published or discovered)
    pub async fn get_all_file_metadata(&self) -> Result<Vec<FileMetadata>, String> {
        let cache = self.file_metadata_cache.lock().await;
        Ok(cache.values().cloned().collect())
    }

    /// Get all versions for a file name, sorted by version (desc)
    pub async fn get_versions_by_file_name(
        &self,
        file_name: String,
    ) -> Result<Vec<FileMetadata>, String> {
        let all = self.get_all_file_metadata().await?;
        let mut versions: Vec<FileMetadata> = all
            .into_iter()
            .filter(|m| m.file_name == file_name) // Remove is_root filter - get all versions
            .collect();
        versions.sort_by(|a, b| b.version.unwrap_or(1).cmp(&a.version.unwrap_or(1)));

        // For each version, try to find seeders (peers that have this file)
        for version in &mut versions {
            version.seeders = self.get_seeders_for_file(&version.file_hash).await;
        }

        Ok(versions)
    }

    /// Get the latest version for a file name
    pub async fn get_latest_version_by_file_name(
        &self,
        file_name: String,
    ) -> Result<Option<FileMetadata>, String> {
        let versions = self.get_versions_by_file_name(file_name).await?;
        Ok(versions.into_iter().max_by_key(|m| m.version.unwrap_or(1)))
    }

    /// Prepare a new FileMetadata for upload (auto-increment version, set parent_hash)
    pub async fn prepare_versioned_metadata(
        &self,
        file_hash: String,
        file_name: String,
        file_size: u64,
        file_data: Vec<u8>,
        created_at: u64,
        mime_type: Option<String>,
        is_encrypted: bool,
        encryption_method: Option<String>,
        key_fingerprint: Option<String>,
    ) -> Result<FileMetadata, String> {
        let latest = self
            .get_latest_version_by_file_name(file_name.clone())
            .await?;

        let (version, parent_hash, is_root) = match latest {
            Some(ref prev) => (
                prev.version.map(|v| v + 1).unwrap_or(2),
                Some(prev.file_hash.clone()),
                false, // not root if there was a previous version
            ),
            None => (1, None, true), // root if first version
        };
        Ok(FileMetadata {
            file_hash,
            file_name,
            file_size,
            file_data,
            seeders: vec![],
            created_at,
            mime_type,
            is_encrypted,
            encryption_method,
            key_fingerprint,
            merkle_root: None,
            version: Some(version),
            parent_hash,
            cids: None,
            is_root, // Use computed value, not hardcoded true
        })
    }

    pub async fn download_file(&self, file_metadata: FileMetadata) -> Result<(), String> {
        self.cmd_tx
            .send(DhtCommand::DownloadFile(file_metadata))
            .await
            .map_err(|e| e.to_string())
    }

    pub async fn search_file(&self, file_hash: String) -> Result<(), String> {
        self.cmd_tx
            .send(DhtCommand::SearchFile(file_hash))
            .await
            .map_err(|e| e.to_string())
    }

    pub async fn get_file(&self, file_hash: String) -> Result<(), String> {
        self.search_file(file_hash).await
    }

    pub async fn search_metadata(&self, file_hash: String, timeout_ms: u64) -> Result<(), String> {
        self.cmd_tx
            .send(DhtCommand::SearchFile(file_hash.clone()))
            .await
            .map_err(|e| e.to_string())
    }
    pub async fn synchronous_search_metadata(
        &self,
        file_hash: String,
        timeout_ms: u64,
    ) -> Result<Option<FileMetadata>, String> {
        if timeout_ms == 0 {
            self.cmd_tx
                .send(DhtCommand::SearchFile(file_hash))
                .await
                .map_err(|e| e.to_string())?;
            return Ok(None);
        }

        let timeout_duration = Duration::from_millis(timeout_ms);
        let waiter_id = self.search_counter.fetch_add(1, Ordering::Relaxed);
        let (tx, rx) = oneshot::channel();

        {
            let mut pending = self.pending_searches.lock().await;
            pending
                .entry(file_hash.clone())
                .or_default()
                .push(PendingSearch {
                    id: waiter_id,
                    sender: tx,
                });
        }

        if let Err(err) = self
            .cmd_tx
            .send(DhtCommand::SearchFile(file_hash.clone()))
            .await
        {
            let mut pending = self.pending_searches.lock().await;
            if let Some(waiters) = pending.get_mut(&file_hash) {
                waiters.retain(|w| w.id != waiter_id);
                if waiters.is_empty() {
                    pending.remove(&file_hash);
                }
            }
            return Err(err.to_string());
        }

        match tokio::time::timeout(timeout_duration, rx).await {
            Ok(Ok(SearchResponse::Found(metadata))) => Ok(Some(metadata)),
            Ok(Ok(SearchResponse::NotFound)) => Ok(None),
            Ok(Err(_)) => Err("Search channel closed".into()),
            Err(_) => {
                let mut pending = self.pending_searches.lock().await;
                if let Some(waiters) = pending.get_mut(&file_hash) {
                    waiters.retain(|w| w.id != waiter_id);
                    if waiters.is_empty() {
                        pending.remove(&file_hash);
                    }
                }
                Err("Search timed out".into())
            }
        }
    }

    pub async fn connect_peer(&self, addr: String) -> Result<(), String> {
        self.cmd_tx
            .send(DhtCommand::ConnectPeer(addr))
            .await
            .map_err(|e| e.to_string())
    }

    pub async fn disconnect_peer(&self, peer_id: PeerId) -> Result<(), String> {
        self.cmd_tx
            .send(DhtCommand::DisconnectPeer(peer_id))
            .await
            .map_err(|e| e.to_string())
    }

    pub async fn get_peer_id(&self) -> String {
        self.peer_id.clone()
    }

    pub async fn get_peer_count(&self) -> usize {
        let (tx, rx) = oneshot::channel();
        if self.cmd_tx.send(DhtCommand::GetPeerCount(tx)).await.is_ok() {
            rx.await.unwrap_or(0)
        } else {
            0
        }
    }

    pub async fn get_connected_peers(&self) -> Vec<String> {
        let connected_peers = self.connected_peers.lock().await;
        connected_peers
            .iter()
            .map(|peer_id| peer_id.to_string())
            .collect()
    }

    pub async fn echo(&self, peer_id: String, payload: Vec<u8>) -> Result<Vec<u8>, String> {
        let target_peer_id: PeerId = peer_id
            .parse()
            .map_err(|e| format!("Invalid peer ID: {}", e))?;

        let (tx, rx) = oneshot::channel();
        self.cmd_tx
            .send(DhtCommand::Echo {
                peer: target_peer_id,
                payload,
                tx,
            })
            .await
            .map_err(|e| format!("Failed to send echo command: {}", e))?;

        rx.await
            .map_err(|e| format!("Echo response error: {}", e))?
    }

    pub async fn send_message_to_peer(
        &self,
        peer_id: &str,
        message: serde_json::Value,
    ) -> Result<(), String> {
        let target_peer_id: PeerId = peer_id
            .parse()
            .map_err(|e| format!("Invalid peer ID: {}", e))?;

        // Send message through DHT command system
        self.cmd_tx
            .send(DhtCommand::SendMessageToPeer {
                target_peer_id,
                message,
            })
            .await
            .map_err(|e| format!("Failed to send DHT command: {}", e))?;

        Ok(())
    }

    pub async fn metrics_snapshot(&self) -> DhtMetricsSnapshot {
        let metrics = self.metrics.lock().await.clone();
        let peer_count = self.connected_peers.lock().await.len();
        DhtMetricsSnapshot::from(metrics, peer_count)
    }

    pub async fn store_block(&self, cid: Cid, data: Vec<u8>) -> Result<(), String> {
        self.cmd_tx
            .send(DhtCommand::StoreBlock { cid, data })
            .await
            .map_err(|e| e.to_string())
    }

    // Drain up to `max` pending events without blocking
    pub async fn drain_events(&self, max: usize) -> Vec<DhtEvent> {
        use tokio::sync::mpsc::error::TryRecvError;
        let mut rx = self.event_rx.lock().await;
        let mut events = Vec::new();
        while events.len() < max {
            match rx.try_recv() {
                Ok(ev) => events.push(ev),
                Err(TryRecvError::Empty) => break,
                Err(TryRecvError::Disconnected) => break,
            }
        }
        events
    }

    /// Get recommended peers for file download using smart selection
    pub async fn get_recommended_peers_for_download(
        &self,
        file_hash: &str,
        file_size: u64,
        require_encryption: bool,
    ) -> Vec<String> {
        // First get peers that have the file
        let available_peers = self.get_seeders_for_file(file_hash).await;

        if available_peers.is_empty() {
            return Vec::new();
        }

        // Use smart peer selection
        let mut peer_selection = self.peer_selection.lock().await;
        peer_selection.recommend_peers_for_file(&available_peers, file_size, require_encryption)
    }

    /// Record successful transfer for peer metrics
    pub async fn record_transfer_success(&self, peer_id: &str, bytes: u64, duration_ms: u64) {
        let mut peer_selection = self.peer_selection.lock().await;
        peer_selection.record_transfer_success(peer_id, bytes, duration_ms);
    }

    /// Record failed transfer for peer metrics
    pub async fn record_transfer_failure(&self, peer_id: &str, error: &str) {
        let mut peer_selection = self.peer_selection.lock().await;
        peer_selection.record_transfer_failure(peer_id, error);
    }

    /// Update peer encryption support
    pub async fn set_peer_encryption_support(&self, peer_id: &str, supported: bool) {
        let mut peer_selection = self.peer_selection.lock().await;
        peer_selection.set_peer_encryption_support(peer_id, supported);
    }

    /// Report malicious behavior from a peer
    pub async fn report_malicious_peer(&self, peer_id: &str, severity: &str) {
        let mut peer_selection = self.peer_selection.lock().await;
        peer_selection.report_malicious_peer(peer_id, severity);
    }

    /// Get all peer metrics for monitoring
    pub async fn get_peer_metrics(&self) -> Vec<PeerMetrics> {
        let peer_selection = self.peer_selection.lock().await;
        peer_selection.get_all_metrics()
    }

    /// Select best peers using a specific strategy
    pub async fn select_peers_with_strategy(
        &self,
        available_peers: &[String],
        count: usize,
        strategy: SelectionStrategy,
        require_encryption: bool,
    ) -> Vec<String> {
        let mut peer_selection = self.peer_selection.lock().await;
        peer_selection.select_peers(available_peers, count, strategy, require_encryption)
    }

    /// Clean up inactive peer metrics
    pub async fn cleanup_inactive_peers(&self, max_age_seconds: u64) {
        let mut peer_selection = self.peer_selection.lock().await;
        peer_selection.cleanup_inactive_peers(max_age_seconds);
    }

    /// Discover and verify available peers for a specific file
    pub async fn discover_peers_for_file(
        &self,
        metadata: &FileMetadata,
    ) -> Result<Vec<String>, String> {
        info!(
            "Starting peer discovery for file: {} with {} seeders",
            metadata.file_hash,
            metadata.seeders.len()
        );

        let mut available_peers = Vec::new();
        let connected_peers = self.connected_peers.lock().await;

        // Check which seeders from metadata are currently connected
        for seeder_id in &metadata.seeders {
            if let Ok(peer_id) = seeder_id.parse::<libp2p::PeerId>() {
                if connected_peers.contains(&peer_id) {
                    info!("Seeder {} is currently connected", seeder_id);
                    available_peers.push(seeder_id.clone());
                } else {
                    info!("Seeder {} is not currently connected", seeder_id);
                    // TODO: Try to connect to this peer
                }
            } else {
                warn!("Invalid peer ID in seeders list: {}", seeder_id);
            }
        }

        // If no seeders are connected, the file is not available for download
        if available_peers.is_empty() {
            info!("No seeders are currently connected - file not available for download");
            // TODO: In the future, we could try to connect to offline seeders
        }

        info!(
            "Peer discovery completed: found {} available peers",
            available_peers.len()
        );
        Ok(available_peers)
    }

    /// Get seeders for a specific file (searches DHT for providers)
    pub async fn get_seeders_for_file(&self, file_hash: &str) -> Vec<String> {
        // Send command to DHT task to query provider records for this file
        let (tx, rx) = oneshot::channel();

        if let Err(e) = self
            .cmd_tx
            .send(DhtCommand::GetProviders {
                file_hash: file_hash.to_string(),
                sender: tx,
            })
            .await
        {
            warn!("Failed to send GetProviders command: {}", e);
            return Vec::new();
        }

        // Wait for response with timeout
        match tokio::time::timeout(Duration::from_secs(5), rx).await {
            Ok(Ok(Ok(providers))) => {
                info!(
                    "Found {} providers for file: {}",
                    providers.len(),
                    file_hash
                );
                providers
            }
            Ok(Ok(Err(e))) => {
                warn!("GetProviders command failed: {}", e);
                // Fallback to connected peers
                let connected = self.connected_peers.lock().await;
                connected.iter().take(3).map(|p| p.to_string()).collect()
            }
            Ok(Err(e)) => {
                warn!("Receiver error: {}", e);
                // Fallback to connected peers
                let connected = self.connected_peers.lock().await;
                connected.iter().take(3).map(|p| p.to_string()).collect()
            }
            Err(_) => {
                warn!("GetProviders command timed out for file: {}", file_hash);
                // Fallback to connected peers
                let connected = self.connected_peers.lock().await;
                connected.iter().take(3).map(|p| p.to_string()).collect()
            }
        }
    }

    /// Shutdown the DHT service
    pub async fn shutdown(&self) -> Result<(), String> {
        let (tx, rx) = oneshot::channel();
        self.cmd_tx
            .send(DhtCommand::Shutdown(tx))
            .await
            .map_err(|e| format!("Failed to send shutdown command: {}", e))?;
        rx.await
            .map_err(|e| format!("Failed to receive shutdown acknowledgment: {}", e))
    }
}

/// Process received Bitswap chunk data and assemble complete files
async fn process_bitswap_chunk(
    query_id: &beetswap::QueryId,
    data: &[u8],
    event_tx: &mpsc::Sender<DhtEvent>,
    received_chunks: &Arc<Mutex<HashMap<String, HashMap<u32, FileChunk>>>>,
    file_transfer_service: &Arc<FileTransferService>,
) {
    // Try to parse the data as a FileChunk
    match serde_json::from_slice::<FileChunk>(data) {
        Ok(chunk) => {
            info!(
                "Received chunk {}/{} for file {} ({} bytes)",
                chunk.chunk_index + 1,
                chunk.total_chunks,
                chunk.file_hash,
                chunk.data.len()
            );

            // Store the chunk
            {
                let mut chunks_map = received_chunks.lock().await;
                let file_chunks = chunks_map
                    .entry(chunk.file_hash.clone())
                    .or_insert_with(HashMap::new);
                file_chunks.insert(chunk.chunk_index, chunk.clone());
            }

            // Check if we have all chunks for this file
            let has_all_chunks = {
                let chunks_map = received_chunks.lock().await;
                if let Some(file_chunks) = chunks_map.get(&chunk.file_hash) {
                    file_chunks.len() == chunk.total_chunks as usize
                } else {
                    false
                }
            };

            if has_all_chunks {
                // Assemble the file from all chunks
                assemble_file_from_chunks(
                    &chunk.file_hash,
                    received_chunks,
                    file_transfer_service,
                    event_tx,
                )
                .await;
            }

            let _ = event_tx
                .send(DhtEvent::BitswapDataReceived {
                    query_id: format!("{:?}", query_id),
                    data: data.to_vec(),
                })
                .await;
        }
        Err(e) => {
            warn!("Failed to parse Bitswap data as FileChunk: {}", e);
            // Emit raw data event for debugging
            let _ = event_tx
                .send(DhtEvent::BitswapDataReceived {
                    query_id: format!("{:?}", query_id),
                    data: data.to_vec(),
                })
                .await;
        }
    }
}

/// Assemble a complete file from received chunks
async fn assemble_file_from_chunks(
    file_hash: &str,
    received_chunks: &Arc<Mutex<HashMap<String, HashMap<u32, FileChunk>>>>,
    file_transfer_service: &Arc<FileTransferService>,
    event_tx: &mpsc::Sender<DhtEvent>,
) {
    // Get all chunks for this file
    let chunks = {
        let mut chunks_map = received_chunks.lock().await;
        chunks_map.remove(file_hash)
    };

    if let Some(mut file_chunks) = chunks {
        // Sort chunks by index
        let mut sorted_chunks: Vec<FileChunk> =
            file_chunks.drain().map(|(_, chunk)| chunk).collect();
        sorted_chunks.sort_by_key(|c| c.chunk_index);

        // Get the count before consuming the vector
        let chunk_count = sorted_chunks.len();

        // Concatenate chunk data
        let mut file_data = Vec::new();
        for chunk in sorted_chunks {
            file_data.extend_from_slice(&chunk.data);
        }

        // Store the assembled file
        let file_name = format!("downloaded_{}", file_hash);
<<<<<<< HEAD
        file_transfer_service.store_file_data(file_hash.to_string(), file_name, file_data).await;
=======
        file_transfer_service
            .store_file_data(file_hash.to_string(), file_name, file_data)
            .await;
>>>>>>> f0986254

        info!(
            "Successfully assembled file {} from {} chunks",
            file_hash, chunk_count
        );

        let _ = event_tx
            .send(DhtEvent::FileDownloaded {
                file_hash: file_hash.to_string(),
            })
            .await;
    }
}

fn not_loopback(ip: &Multiaddr) -> bool {
    multiaddr_to_ip(ip)
        .map(|ip| !ip.is_loopback())
        .unwrap_or(false)
}

fn multiaddr_to_ip(addr: &Multiaddr) -> Option<IpAddr> {
    for comp in addr.iter() {
        match comp {
            Protocol::Ip4(ipv4) => return Some(IpAddr::V4(ipv4)),
            Protocol::Ip6(ipv6) => return Some(IpAddr::V6(ipv6)),
            _ => {}
        }
    }
    None
}

pub struct StringBlock(pub String);
pub struct ByteBlock(pub Vec<u8>);

impl Block<64> for ByteBlock {
    fn cid(&self) -> Result<Cid, CidError> {
        let hash = Code::Sha2_256.digest(&self.0);
        Ok(Cid::new_v1(RAW_CODEC, hash))
    }

    fn data(&self) -> &[u8] {
        &self.0
    }
}

pub fn split_into_blocks(bytes: &[u8], chunk_size: usize) -> Vec<ByteBlock> {
    let mut blocks = Vec::new();
    let mut i = 0usize;
    while i < bytes.len() {
        let end = (i + chunk_size).min(bytes.len());
        let slice = &bytes[i..end];
        // Store raw bytes - no conversion needed
        blocks.push(ByteBlock(slice.to_vec()));
        i = end;
    }
    blocks
}

#[cfg(test)]
mod tests {
    use super::*;

    #[tokio::test(flavor = "multi_thread", worker_threads = 2)]
    async fn shutdown_command_stops_dht_service() {
        let service = match DhtService::new(
            0,
            Vec::new(),
            None,
            false,
            false,
            None,
            Vec::new(),
            None,
            None,
<<<<<<< HEAD
            Some(256), // chunk_size_kb
            Some(1024), // cache_size_mb
=======
            Some(256),  // chunk_size_kb
            Some(1024), // cache_size_mb
            false,      // enable_autorelay
            Vec::new(), // preferred_relays
>>>>>>> f0986254
        )
        .await
        {
            Ok(service) => service,
            Err(err) => {
                let message = err.to_string();
                let lowered = message.to_ascii_lowercase();
                if lowered.contains("permission denied") || lowered.contains("not permitted") {
                    // skipping shutdown_command_stops_dht_service (likely sandboxed)
                    return;
                }
                panic!("start service: {message}");
            }
        };
        service.run().await;

        service.shutdown().await.expect("shutdown");

        // Subsequent calls should gracefully no-op
        assert_eq!(service.get_peer_count().await, 0);

        let snapshot = service.metrics_snapshot().await;
        assert_eq!(snapshot.peer_count, 0);
        assert_eq!(snapshot.reachability, NatReachabilityState::Unknown);
    }

    #[test]
    fn metrics_snapshot_carries_listen_addrs() {
        let mut metrics = DhtMetrics::default();
        metrics.record_listen_addr(&"/ip4/127.0.0.1/tcp/4001".parse::<Multiaddr>().unwrap());
        metrics.record_listen_addr(&"/ip4/0.0.0.0/tcp/4001".parse::<Multiaddr>().unwrap());
        // Duplicate should be ignored
        metrics.record_listen_addr(&"/ip4/127.0.0.1/tcp/4001".parse::<Multiaddr>().unwrap());

        let snapshot = DhtMetricsSnapshot::from(metrics, 5);
        assert_eq!(snapshot.peer_count, 5);
        assert_eq!(snapshot.listen_addrs.len(), 2);
        assert!(snapshot
            .listen_addrs
            .contains(&"/ip4/127.0.0.1/tcp/4001".to_string()));
        assert!(snapshot
            .listen_addrs
            .contains(&"/ip4/0.0.0.0/tcp/4001".to_string()));
        assert!(snapshot.observed_addrs.is_empty());
        assert!(snapshot.reachability_history.is_empty());
    }

    #[tokio::test]
    async fn identify_push_records_listen_addrs() {
        let metrics = Arc::new(Mutex::new(DhtMetrics::default()));
        let listen_addr: Multiaddr = "/ip4/10.0.0.1/tcp/4001".parse().unwrap();
        let secondary_addr: Multiaddr = "/ip4/192.168.0.1/tcp/4001".parse().unwrap();
        let info = identify::Info {
            public_key: identity::Keypair::generate_ed25519().public(),
            protocol_version: EXPECTED_PROTOCOL_VERSION.to_string(),
            agent_version: "test-agent/1.0.0".to_string(),
            listen_addrs: vec![listen_addr.clone(), secondary_addr.clone()],
            protocols: vec![StreamProtocol::new("/chiral/test/1.0.0")],
            observed_addr: "/ip4/127.0.0.1/tcp/4001".parse().unwrap(),
        };

        record_identify_push_metrics(&metrics, &info);

        {
            let guard = metrics.lock().await;
            assert_eq!(guard.listen_addrs.len(), 2);
            assert!(guard.listen_addrs.contains(&listen_addr.to_string()));
            assert!(guard.listen_addrs.contains(&secondary_addr.to_string()));
        }

        record_identify_push_metrics(&metrics, &info);

        let guard = metrics.lock().await;
        assert_eq!(guard.listen_addrs.len(), 2);
    }
}<|MERGE_RESOLUTION|>--- conflicted
+++ resolved
@@ -327,8 +327,6 @@
     success_streak: u32,
     failure_streak: u32,
     autonat_enabled: bool,
-<<<<<<< HEAD
-=======
     // AutoRelay metrics
     autorelay_enabled: bool,
     active_relay_peer_id: Option<String>,
@@ -337,7 +335,6 @@
     last_reservation_failure: Option<SystemTime>,
     reservation_renewals: u64,
     reservation_evictions: u64,
->>>>>>> f0986254
     // DCUtR metrics
     dcutr_enabled: bool,
     dcutr_hole_punch_attempts: u64,
@@ -365,8 +362,6 @@
     pub observed_addrs: Vec<String>,
     pub reachability_history: Vec<NatHistoryItem>,
     pub autonat_enabled: bool,
-<<<<<<< HEAD
-=======
     // AutoRelay metrics
     pub autorelay_enabled: bool,
     pub active_relay_peer_id: Option<String>,
@@ -375,7 +370,6 @@
     pub last_reservation_failure: Option<u64>,
     pub reservation_renewals: u64,
     pub reservation_evictions: u64,
->>>>>>> f0986254
     // DCUtR metrics
     pub dcutr_enabled: bool,
     pub dcutr_hole_punch_attempts: u64,
@@ -753,8 +747,6 @@
             observed_addrs,
             reachability_history,
             autonat_enabled,
-<<<<<<< HEAD
-=======
             autorelay_enabled,
             active_relay_peer_id,
             relay_reservation_status,
@@ -762,7 +754,6 @@
             last_reservation_failure,
             reservation_renewals,
             reservation_evictions,
->>>>>>> f0986254
             dcutr_enabled,
             dcutr_hole_punch_attempts,
             dcutr_hole_punch_successes,
@@ -803,8 +794,6 @@
             observed_addrs,
             reachability_history: history,
             autonat_enabled,
-<<<<<<< HEAD
-=======
             autorelay_enabled,
             active_relay_peer_id,
             relay_reservation_status,
@@ -812,7 +801,6 @@
             last_reservation_failure: last_reservation_failure.and_then(to_secs),
             reservation_renewals,
             reservation_evictions,
->>>>>>> f0986254
             dcutr_enabled,
             dcutr_hole_punch_attempts,
             dcutr_hole_punch_successes,
@@ -2632,10 +2620,7 @@
         {
             let mut guard = metrics.lock().await;
             guard.autonat_enabled = enable_autonat;
-<<<<<<< HEAD
-=======
             guard.autorelay_enabled = enable_autorelay;
->>>>>>> f0986254
             guard.dcutr_enabled = enable_autonat; // DCUtR enabled when AutoNAT is enabled
         }
 
@@ -3245,13 +3230,9 @@
 
         // Store the assembled file
         let file_name = format!("downloaded_{}", file_hash);
-<<<<<<< HEAD
-        file_transfer_service.store_file_data(file_hash.to_string(), file_name, file_data).await;
-=======
         file_transfer_service
             .store_file_data(file_hash.to_string(), file_name, file_data)
             .await;
->>>>>>> f0986254
 
         info!(
             "Successfully assembled file {} from {} chunks",
@@ -3326,15 +3307,10 @@
             Vec::new(),
             None,
             None,
-<<<<<<< HEAD
-            Some(256), // chunk_size_kb
-            Some(1024), // cache_size_mb
-=======
             Some(256),  // chunk_size_kb
             Some(1024), // cache_size_mb
             false,      // enable_autorelay
             Vec::new(), // preferred_relays
->>>>>>> f0986254
         )
         .await
         {
