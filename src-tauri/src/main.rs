// Prevents additional console window on Windows in release, DO NOT REMOVE!!
#![cfg_attr(not(debug_assertions), windows_subsystem = "windows")]

#![cfg_attr(
    all(not(debug_assertions), target_os = "windows"),
    windows_subsystem = "windows"
)]

// Declare all modules here
pub mod protocols;
pub mod commands;
pub mod analytics;
pub mod net;
pub mod peer_selection;
pub mod pool;
pub mod proxy_latency;
pub mod stream_auth;
pub mod webrtc_service;
mod transfer_events;
pub mod transaction_services;
pub mod bandwidth;
pub mod blockchain_listener;
pub mod dht;
pub mod download_scheduler;
pub mod download_source;
pub mod ed2k_client;
pub mod encryption;
pub mod ethereum;
pub mod file_transfer;
pub mod ftp_client;
pub mod ftp_downloader;
pub mod geth_downloader;
pub mod headless;
pub mod http_download;
pub mod http_server;
pub mod keystore;
pub mod manager;
pub mod multi_source_download;

mod logger;
pub mod bittorrent_handler;

use protocols::{ProtocolManager, ProtocolHandler};

use crate::commands::auth::{
    cleanup_expired_proxy_auth_tokens, generate_proxy_auth_token, revoke_proxy_auth_token,
    validate_proxy_auth_token,
};

use crate::commands::bootstrap::get_bootstrap_nodes_command;
use crate::commands::proxy::{
    disable_privacy_routing, enable_privacy_routing, list_proxies, proxy_connect, proxy_disconnect,
    proxy_echo, proxy_remove, ProxyNode,
};
use crate::commands::network::get_full_network_stats;
use crate::bandwidth::BandwidthController;
use crate::stream_auth::{
    AuthMessage, HmacKeyExchangeConfirmation, HmacKeyExchangeRequest, HmacKeyExchangeResponse,
    StreamAuthService,
};
use dht::{DhtEvent, DhtMetricsSnapshot, DhtService, FileMetadata};
use directories::ProjectDirs;
use ethereum::{
    create_new_account,
    get_account_from_private_key,
    get_balance,
    get_block_number,
    get_hashrate,
    get_mined_blocks_count,
    get_mining_logs,
    get_mining_performance,
    get_mining_status, // Assuming you have a file_handler module
    get_network_difficulty,
    get_network_hashrate,
    get_peer_count,
    get_recent_mined_blocks,
    start_mining,
    stop_mining,
    EthAccount,
    GethProcess,
    MinedBlock,
};
use file_transfer::{DownloadMetricsSnapshot, FileTransferEvent, FileTransferService};
use fs2::available_space;
use geth_downloader::GethDownloader;
use keystore::Keystore;
use lazy_static::lazy_static;
use multi_source_download::{MultiSourceDownloadService, MultiSourceEvent, MultiSourceProgress};
use serde::{Deserialize, Serialize};
use sha2::Digest;
use std::collections::VecDeque;
use std::fs::{self, File};
use std::path::{Path, PathBuf};
use std::process::Command;
use std::sync::Mutex as StdMutex;
use std::{
    io::{BufRead, BufReader},
    sync::Arc,
    time::{Duration, Instant, SystemTime, UNIX_EPOCH},
};
use sysinfo::{Components, System};
use tauri::{
    menu::{Menu, MenuItem},
    tray::{MouseButton, MouseButtonState, TrayIconBuilder, TrayIconEvent},
    Emitter, Manager, State,
};
use tokio::time::Duration as TokioDuration;
use tokio::{sync::Mutex, task::JoinHandle, time::sleep};
use totp_rs::{Algorithm, Secret, TOTP};
use tracing::{error, info, warn};
use webrtc_service::{WebRTCFileRequest, WebRTCService};

use crate::manager::ChunkManager; // Import the ChunkManager
                                  // For key encoding
use blockstore::block::Block;
use x25519_dalek::{PublicKey, StaticSecret}; // For key handling
use suppaftp::FtpStream;
use std::io::Write;
use crate::dht::FtpSourceInfo;

// Settings structure for backend use
#[derive(Debug, Clone, Serialize, Deserialize)]
struct BackendSettings {
    #[serde(rename = "storagePath")]
    storage_path: String,
    #[serde(rename = "enableFileLogging")]
    enable_file_logging: bool,
    #[serde(rename = "maxLogSizeMB")]
    max_log_size_mb: u64,
}

impl Default for BackendSettings {
    fn default() -> Self {
        Self {
            storage_path: "~/ChiralNetwork/Storage".to_string(),
            enable_file_logging: false,
            max_log_size_mb: 10,
        }
    }
}

/// Load settings from the Tauri app data directory
fn load_settings_from_file(app_handle: &tauri::AppHandle) -> BackendSettings {
    let app_data_dir = app_handle
        .path()
        .app_data_dir()
        .expect("Failed to get app data directory");
    
    let settings_file = app_data_dir.join("settings.json");
    info!("Loading settings from: {}", settings_file.display());
    
    if settings_file.exists() {
        match std::fs::read_to_string(&settings_file) {
            Ok(contents) => {
                match serde_json::from_str::<serde_json::Value>(&contents) {
                    Ok(json) => {
                        // Extract only the fields we need
                        let storage_path = json.get("storagePath")
                            .and_then(|v| v.as_str())
                            .unwrap_or("~/ChiralNetwork/Storage")
                            .to_string();
                        let enable_file_logging = json.get("enableFileLogging")
                            .and_then(|v| v.as_bool())
                            .unwrap_or(false);
                        let max_log_size_mb = json.get("maxLogSizeMB")
                            .and_then(|v| v.as_u64())
                            .unwrap_or(10);
                        
                        return BackendSettings {
                            storage_path,
                            enable_file_logging,
                            max_log_size_mb,
                        };
                    }
                    Err(e) => {
                        eprintln!("Failed to parse settings file: {}. Using defaults.", e);
                    }
                }
            }
            Err(e) => {
                eprintln!("Failed to read settings file: {}. Using defaults.", e);
            }
        }
    }
    
    BackendSettings::default()
}

/// Expand tilde (~) in path to home directory
fn expand_tilde(path: &str) -> PathBuf {
    if path.starts_with("~/") || path == "~" {
        if let Some(base_dirs) = directories::BaseDirs::new() {
            return base_dirs.home_dir().join(path.strip_prefix("~/").unwrap_or(""));
        }
    }
    PathBuf::from(path)
}

/// Detect MIME type from file extension
fn detect_mime_type_from_filename(filename: &str) -> Option<String> {
    let extension = filename.rsplit('.').next()?.to_lowercase();

    match extension.as_str() {
        // Images
        "jpg" | "jpeg" => Some("image/jpeg".to_string()),
        "png" => Some("image/png".to_string()),
        "gif" => Some("image/gif".to_string()),
        "bmp" => Some("image/bmp".to_string()),
        "webp" => Some("image/webp".to_string()),
        "svg" => Some("image/svg+xml".to_string()),
        "ico" => Some("image/x-icon".to_string()),

        // Videos
        "mp4" => Some("video/mp4".to_string()),
        "avi" => Some("video/x-msvideo".to_string()),
        "mkv" => Some("video/x-matroska".to_string()),
        "mov" => Some("video/quicktime".to_string()),
        "wmv" => Some("video/x-ms-wmv".to_string()),
        "flv" => Some("video/x-flv".to_string()),
        "webm" => Some("video/webm".to_string()),

        // Audio
        "mp3" => Some("audio/mpeg".to_string()),
        "wav" => Some("audio/wav".to_string()),
        "flac" => Some("audio/flac".to_string()),
        "aac" => Some("audio/aac".to_string()),
        "ogg" => Some("audio/ogg".to_string()),
        "wma" => Some("audio/x-ms-wma".to_string()),

        // Documents
        "pdf" => Some("application/pdf".to_string()),
        "doc" => Some("application/msword".to_string()),
        "docx" => Some(
            "application/vnd.openxmlformats-officedocument.wordprocessingml.document".to_string(),
        ),
        "xls" => Some("application/vnd.ms-excel".to_string()),
        "xlsx" => {
            Some("application/vnd.openxmlformats-officedocument.spreadsheetml.sheet".to_string())
        }
        "ppt" => Some("application/vnd.ms-powerpoint".to_string()),
        "pptx" => Some(
            "application/vnd.openxmlformats-officedocument.presentationml.presentation".to_string(),
        ),
        "txt" => Some("text/plain".to_string()),
        "rtf" => Some("application/rtf".to_string()),

        // Archives
        "zip" => Some("application/zip".to_string()),
        "rar" => Some("application/x-rar-compressed".to_string()),
        "7z" => Some("application/x-7z-compressed".to_string()),
        "tar" => Some("application/x-tar".to_string()),
        "gz" => Some("application/gzip".to_string()),

        // Code files
        "html" | "htm" => Some("text/html".to_string()),
        "css" => Some("text/css".to_string()),
        "js" => Some("application/javascript".to_string()),
        "json" => Some("application/json".to_string()),
        "xml" => Some("application/xml".to_string()),
        "py" => Some("text/x-python".to_string()),
        "rs" => Some("text/rust".to_string()),
        "java" => Some("text/x-java-source".to_string()),
        "cpp" | "cc" | "cxx" => Some("text/x-c++src".to_string()),
        "c" => Some("text/x-csrc".to_string()),
        "h" => Some("text/x-chdr".to_string()),
        "hpp" => Some("text/x-c++hdr".to_string()),

        // Other common types
        "exe" => Some("application/x-msdownload".to_string()),
        "dll" => Some("application/x-msdownload".to_string()),
        "iso" => Some("application/x-iso9660-image".to_string()),

        // Default fallback
        _ => Some("application/octet-stream".to_string()),
    }
}

#[derive(Clone)]
struct QueuedTransaction {
    id: String,
    to_address: String,
    amount: f64,
    timestamp: u64,
}

#[derive(Clone)]
struct ProxyAuthToken {
    token: String,
    proxy_address: String,
    expires_at: u64,
    created_at: u64,
}

#[derive(Clone, Debug)]
pub struct StreamingUploadSession {
    pub file_name: String,
    pub file_size: u64,
    pub received_chunks: u32,
    pub total_chunks: u32,
    pub hasher: sha2::Sha256,
    pub created_at: std::time::SystemTime,
    pub chunk_cids: Vec<String>,
    pub file_data: Vec<u8>,
}

struct AppState {
    geth: Mutex<GethProcess>,
    downloader: Arc<GethDownloader>,
    miner_address: Mutex<Option<String>>,

    // Wrap in Arc so they can be cloned
    active_account: Arc<Mutex<Option<String>>>,
    active_account_private_key: Arc<Mutex<Option<String>>>,

    rpc_url: Mutex<String>,
    dht: Mutex<Option<Arc<DhtService>>>,
    file_transfer: Mutex<Option<Arc<FileTransferService>>>,
    webrtc: Mutex<Option<Arc<WebRTCService>>>,
    multi_source_download: Mutex<Option<Arc<MultiSourceDownloadService>>>,
    keystore: Arc<Mutex<Keystore>>,
    proxies: Arc<Mutex<Vec<ProxyNode>>>,
    privacy_proxies: Arc<Mutex<Vec<String>>>,
    file_transfer_pump: Mutex<Option<JoinHandle<()>>>,
    multi_source_pump: Mutex<Option<JoinHandle<()>>>,
    socks5_proxy_cli: Mutex<Option<String>>,
    analytics: Arc<analytics::AnalyticsService>,
    bandwidth: Arc<BandwidthController>,

    // New fields for transaction queue
    transaction_queue: Arc<Mutex<VecDeque<QueuedTransaction>>>,
    transaction_processor: Mutex<Option<JoinHandle<()>>>,
    processing_transaction: Arc<Mutex<bool>>,

    // New field for streaming upload sessions
    upload_sessions: Arc<Mutex<std::collections::HashMap<String, StreamingUploadSession>>>,

    // Proxy authentication tokens storage
    proxy_auth_tokens: Arc<Mutex<std::collections::HashMap<String, ProxyAuthToken>>>,

    // HTTP server for serving chunks and keys
    http_server_state: Arc<http_server::HttpServerState>,
    http_server_addr: Arc<Mutex<Option<std::net::SocketAddr>>>,

    // Stream authentication service
    stream_auth: Arc<Mutex<StreamAuthService>>,

    // New field for storing canonical AES keys for files being seeded
    canonical_aes_keys: Arc<Mutex<std::collections::HashMap<String, [u8; 32]>>>,

    // Proof-of-Storage watcher background handle and contract address
    // make these clonable so we can .clone() and move into spawned tasks
    proof_watcher: Arc<Mutex<Option<JoinHandle<()>>>>,
    proof_contract_address: Arc<Mutex<Option<String>>>,

    // Relay reputation statistics storage
    relay_reputation: Arc<Mutex<std::collections::HashMap<String, RelayNodeStats>>>,

    // Relay node aliases (peer_id -> alias)
    relay_aliases: Arc<Mutex<std::collections::HashMap<String, String>>>,

    // Protocol manager for handling different download/upload protocols
    protocol_manager: Arc<ProtocolManager>,

<<<<<<< HEAD
    // File logger writer for dynamic log configuration updates
    file_logger: Arc<Mutex<Option<logger::ThreadSafeWriter>>>,
=======
    // BitTorrent handler for creating and seeding torrents
    bittorrent_handler: Arc<bittorrent_handler::BitTorrentHandler>,
>>>>>>> 4025d7ad
}

/// Tauri command to trigger a download.
/// It takes a string identifier (like a magnet link) and uses the ProtocolManager.
#[tauri::command]
async fn create_chiral_account(state: State<'_, AppState>) -> Result<EthAccount, String> {
    let account = create_new_account()?;

    // Set as active account
    {
        let mut active_account = state.active_account.lock().await;
        *active_account = Some(account.address.clone());
    }

    // Store private key in session
    {
        let mut active_key = state.active_account_private_key.lock().await;
        *active_key = Some(account.private_key.clone());
    }

    Ok(account)
}

#[tauri::command]
async fn import_chiral_account(
    private_key: String,
    state: State<'_, AppState>,
) -> Result<EthAccount, String> {
    let account = get_account_from_private_key(&private_key)?;

    // Set as active account
    {
        let mut active_account = state.active_account.lock().await;
        *active_account = Some(account.address.clone());
    }

    // Store private key in session
    {
        let mut active_key = state.active_account_private_key.lock().await;
        *active_key = Some(account.private_key.clone());
    }

    Ok(account)
}

#[tauri::command]
async fn start_geth_node(
    state: State<'_, AppState>,
    data_dir: String,
    rpc_url: Option<String>,) -> Result<(), String> {
    let mut geth = state.geth.lock().await;
    let miner_address = state.miner_address.lock().await;
    let rpc_url = rpc_url.unwrap_or_else(|| "http://127.0.0.1:8545".to_string());
    *state.rpc_url.lock().await = rpc_url.clone();

    geth.start(&data_dir, miner_address.as_deref())?;
    Ok(())
}

#[tauri::command]
async fn download(identifier: String, state: State<'_, AppState>) -> Result<(), String> {
    println!("Received download command for: {}", identifier);
    state.protocol_manager.download(&identifier).await
}

/// Tauri command to seed a file.
/// It takes a local file path, starts seeding, and returns a magnet link.
#[tauri::command]
async fn seed(file_path: String, state: State<'_, AppState>) -> Result<String, String> {
    println!("Received seed command for: {}", file_path);
    // Delegate the seed operation to the protocol manager.
    state.protocol_manager.seed(&file_path).await
}

/// Tauri command to create and seed a BitTorrent file.
/// It takes a local file path, creates a torrent, starts seeding, and returns a magnet link.
#[tauri::command]
async fn create_and_seed_torrent(file_path: String, state: State<'_, AppState>) -> Result<String, String> {
    println!("Received create_and_seed_torrent command for: {}", file_path);
    // Use the BitTorrent handler directly to create and seed the torrent
    state.bittorrent_handler.seed(&file_path).await
}

#[tauri::command]
async fn stop_geth_node(state: State<'_, AppState>) -> Result<(), String> {
    let mut geth = state.geth.lock().await;
    geth.stop()
}

#[tauri::command]
async fn save_account_to_keystore(
    address: String,
    private_key: String,
    password: String,
) -> Result<(), String> {
    let mut keystore = Keystore::load()?;
    keystore.add_account(address, &private_key, &password)?;
    Ok(())
}

#[tauri::command]
async fn load_account_from_keystore(
    address: String,
    password: String,
    state: State<'_, AppState>,
) -> Result<EthAccount, String> {
    let keystore = Keystore::load()?;

    // Get decrypted private key from keystore
    let private_key = keystore.get_account(&address, &password)?;

    // Set the active account in the app state
    {
        let mut active_account = state.active_account.lock().await;
        *active_account = Some(address.clone());
    }

    // Store the private key securely in memory for the session
    {
        let mut active_key = state.active_account_private_key.lock().await;
        *active_key = Some(private_key.clone());
    }

    // Update WebRTC service with the active private key for decryption
    if let Some(webrtc_service) = state.webrtc.lock().await.as_ref() {
        webrtc_service
            .set_active_private_key(Some(private_key.clone()))
            .await;
    }

    // Derive account details from private key
    get_account_from_private_key(&private_key)
}

#[tauri::command]
async fn list_keystore_accounts() -> Result<Vec<String>, String> {
    let keystore = Keystore::load()?;
    Ok(keystore.list_accounts())
}

#[tauri::command]
async fn get_disk_space(path: String) -> Result<u64, String> {
    match available_space(Path::new(&path)) {
        Ok(space) => Ok(space),
        Err(e) => Err(format!("Failed to get disk space: {}", e)),
    }
}

#[tauri::command]
async fn get_account_balance(address: String) -> Result<String, String> {
    get_balance(&address).await
}

#[tauri::command]
async fn get_user_balance(state: State<'_, AppState>) -> Result<String, String> {
    let account = get_active_account(&state).await?;
    get_balance(&account).await
}

#[tauri::command]
async fn can_afford_download(state: State<'_, AppState>, price: f64) -> Result<bool, String> {
    let account = get_active_account(&state).await?;
    let balance_str = get_balance(&account).await?;
    let balance = balance_str.parse::<f64>()
        .map_err(|e| format!("Failed to parse balance: {}", e))?;
    Ok(balance >= price)
}

#[tauri::command]
async fn process_download_payment(
    state: State<'_, AppState>,
    uploader_address: String,
    price: f64,
) -> Result<String, String> {
    // Get the active account address
    let account = get_active_account(&state).await?;

    // Get the private key from state
    let private_key = {
        let key_guard = state.active_account_private_key.lock().await;
        key_guard
            .clone()
            .ok_or("No private key available. Please log in again.")?
    };

    // Send the payment transaction
    ethereum::send_transaction(&account, &uploader_address, price, &private_key).await
}

#[tauri::command]
async fn record_download_payment(
    app: tauri::AppHandle,
    file_hash: String,
    file_name: String,
    file_size: u64,
    seeder_wallet_address: String,
    seeder_peer_id: String,
    downloader_address: String,
    amount: f64,
    transaction_id: u64,
    transaction_hash: String,
    state: State<'_, AppState>,
) -> Result<(), String> {
    println!(
        "📝 Download payment recorded: {} Chiral to wallet {} (peer: {}) tx: {}",
        amount, seeder_wallet_address, seeder_peer_id, transaction_hash
    );

    // Send P2P payment notification message to the seeder's peer
    #[derive(Clone, serde::Serialize, serde::Deserialize)]
    struct PaymentNotificationMessage {
        file_hash: String,
        file_name: String,
        file_size: u64,
        downloader_address: String,
        seeder_wallet_address: String,
        amount: f64,
        transaction_id: u64,
        transaction_hash: String,
    }

    let payment_msg = PaymentNotificationMessage {
        file_hash,
        file_name,
        file_size,
        downloader_address,
        seeder_wallet_address: seeder_wallet_address.clone(),
        amount,
        transaction_id,
        transaction_hash: transaction_hash.clone(),
    };

    // Serialize the payment message
    let payment_json = serde_json::to_string(&payment_msg)
        .map_err(|e| format!("Failed to serialize payment message: {}", e))?;

    // Emit local event for payment notification (works on same machine for testing)
    app.emit("seeder_payment_received", payment_msg.clone())
        .map_err(|e| format!("Failed to emit payment notification: {}", e))?;

    println!("✅ Payment notification emitted locally for seeder: {}", seeder_wallet_address);

    // Send P2P payment notification to the seeder's peer
    let dht = {
        let dht_guard = state.dht.lock().await;
        dht_guard.as_ref().cloned()
    };

    if let Some(dht) = dht {
        // Convert payment message to JSON
        let notification_json = serde_json::to_value(&payment_msg)
            .map_err(|e| format!("Failed to serialize payment notification: {}", e))?;

        // Wrap in a payment notification envelope so receiver can identify it
        let wrapped_message = serde_json::json!({
            "type": "payment_notification",
            "payload": notification_json
        });

        // Send via DHT to the seeder's peer ID
        match dht.send_message_to_peer(&seeder_peer_id, wrapped_message).await {
            Ok(_) => {
                println!("✅ P2P payment notification sent to peer: {}", seeder_peer_id);
            }
            Err(e) => {
                // Don't fail the whole operation if P2P message fails
                println!("⚠️ Failed to send P2P payment notification: {}. Seeder will see payment when they check blockchain.", e);
            }
        }
    } else {
        println!("⚠️ DHT not available, payment notification only sent locally");
    }

    Ok(())
}

#[tauri::command]
async fn record_seeder_payment(
    _file_hash: String,
    _file_name: String,
    _file_size: u64,
    _downloader_address: String,
    _amount: f64,
    _transaction_id: u64,
) -> Result<(), String> {
    // Log the seeder payment receipt for analytics/audit purposes
    println!("💰 Seeder payment received: {} Chiral from {}", _amount, _downloader_address);
    Ok(())
}

#[tauri::command]
async fn check_payment_notifications(
    _wallet_address: String,
    _state: State<'_, AppState>,
) -> Result<Vec<serde_json::Value>, String> {
    // NOTE: This command is kept for compatibility but not used anymore
    // Payment notifications are now handled via local events (seeder_payment_received)
    // For testing on same machine, the event system works fine
    // For cross-peer payments, this would need to be implemented with P2P messaging
    Ok(vec![])
}

#[tauri::command]
async fn get_network_peer_count() -> Result<u32, String> {
    get_peer_count().await
}

#[tauri::command]
async fn is_geth_running(state: State<'_, AppState>) -> Result<bool, String> {
    let geth = state.geth.lock().await;
    Ok(geth.is_running())
}

#[tauri::command]
async fn check_geth_binary(state: State<'_, AppState>) -> Result<bool, String> {
    Ok(state.downloader.is_geth_installed())
}

#[tauri::command]
async fn download_geth_binary(
    app: tauri::AppHandle,
    state: State<'_, AppState>,
) -> Result<(), String> {
    let downloader = state.downloader.clone();
    let app_handle = app.clone();

    downloader
        .download_geth(move |progress| {
            let _ = app_handle.emit("geth-download-progress", progress);
        })
        .await
}

#[tauri::command]
async fn set_miner_address(state: State<'_, AppState>, address: String) -> Result<(), String> {
    let mut miner_address = state.miner_address.lock().await;
    *miner_address = Some(address);
    Ok(())
}

#[tauri::command]
async fn test_backend_connection(state: State<'_, AppState>) -> Result<String, String> {
    info!("🧪 Testing backend connection...");

    let dht = { state.dht.lock().await.as_ref().cloned() };
    if let Some(dht) = dht {
        info!("✅ DHT service is available");
        Ok("DHT service is running".to_string())
    } else {
        info!("❌ DHT service is not available");
        Err("DHT not running".into())
    }
}

#[tauri::command]
async fn set_bandwidth_limits(
    upload_kbps: u64,
    download_kbps: u64,
    state: State<'_, AppState>,
) -> Result<(), String> {
    state.bandwidth.set_limits(upload_kbps, download_kbps).await;
    Ok(())
}

#[tauri::command]
async fn establish_webrtc_connection(
    state: State<'_, AppState>,
    peer_id: String,
    offer: String,
) -> Result<(), String> {
    let webrtc = { state.webrtc.lock().await.as_ref().cloned() };
    if let Some(webrtc) = webrtc {
        webrtc
            .establish_connection_with_answer(peer_id, offer)
            .await
    } else {
        Err("WebRTC service not running".into())
    }
}

#[tauri::command]
async fn send_webrtc_file_request(
    state: State<'_, AppState>,
    peer_id: String,
    file_hash: String,
    file_name: String,
    file_size: u64,
) -> Result<(), String> {
    let webrtc = { state.webrtc.lock().await.as_ref().cloned() };
    if let Some(webrtc) = webrtc {
        let request = WebRTCFileRequest {
            file_hash,
            file_name,
            file_size,
            requester_peer_id: {
                let dht = state.dht.lock().await;
                if let Some(d) = dht.as_ref() {
                    d.get_peer_id().await
                } else {
                    "unknown".to_string()
                }
            },
            recipient_public_key: None, // No encryption for basic downloads
        };
        webrtc.send_file_request(peer_id, request).await
    } else {
        Err("WebRTC service not running".into())
    }
}

#[tauri::command]
async fn get_webrtc_connection_status(
    state: State<'_, AppState>,
    peer_id: String,
) -> Result<bool, String> {
    let webrtc = { state.webrtc.lock().await.as_ref().cloned() };
    if let Some(webrtc) = webrtc {
        Ok(webrtc.get_connection_status(&peer_id).await)
    } else {
        Ok(false)
    }
}

#[tauri::command]
async fn disconnect_from_peer(state: State<'_, AppState>, peer_id: String) -> Result<(), String> {
    let webrtc = { state.webrtc.lock().await.as_ref().cloned() };
    if let Some(webrtc) = webrtc {
        webrtc.close_connection(peer_id).await
    } else {
        Err("WebRTC service not running".into())
    }
}

#[tauri::command]
async fn upload_file(
    state: State<'_, AppState>,
    file_name: String,
    file_path: String,
    _file_size: u64,
    mime_type: Option<String>,
    is_encrypted: bool,
    encryption_method: Option<String>,
    key_fingerprint: Option<String>,
    price: Option<f64>,
) -> Result<FileMetadata, String> {
    // Get the active account address
    let account = get_active_account(&state).await?;
    let dht_opt = { state.dht.lock().await.as_ref().cloned() };
    if let Some(dht) = dht_opt {
        // --- FIX: Calculate file_hash using file_transfer helper
        let file_data = tokio::fs::read(&file_path)
            .await
            .map_err(|e| e.to_string())?;
        let file_hash = FileTransferService::calculate_file_hash(&file_data);

        let created_at = std::time::SystemTime::now()
            .duration_since(std::time::UNIX_EPOCH)
            .unwrap_or(std::time::Duration::from_secs(0))
            .as_secs();

        // Use the DHT helper to create file metadata
        let metadata = dht
            .prepare_file_metadata(
                file_hash.clone(),
                file_name.clone(),
                file_data.len() as u64, // Use file size directly from data
                file_data.clone(),
                created_at,
                mime_type,
                None, // encrypted_key_bundle
                is_encrypted,
                encryption_method,
                key_fingerprint,
                price,
                Some(account.clone()),
            )
            .await?;

        // Store file data locally for seeding
        let ft = {
            let ft_guard = state.file_transfer.lock().await; // Store the file locally for seeding
            ft_guard.as_ref().cloned()
        };
        if let Some(ft) = ft {
            ft.store_file_data(file_hash.clone(), file_name, file_data)
                .await;
        }

        dht.publish_file(metadata.clone(), None).await?;
        Ok(metadata)
    } else {
        Err("DHT not running".into())
    }
}

/// Checks if the Geth RPC endpoint is ready to accept connections.
async fn is_geth_rpc_ready(state: &State<'_, AppState>) -> bool {
    let rpc_url = state.rpc_url.lock().await.clone();
    if let Ok(response) = reqwest::Client::new()
        .post(&rpc_url)
        .json(&serde_json::json!({
            "jsonrpc": "2.0", "method": "net_version", "params": [], "id": 1
        }))
        .send()
        .await
    {
        if response.status().is_success() {
            if let Ok(json) = response.json::<serde_json::Value>().await {
                return json.get("result").is_some();
            }
        }
    }
    false
}

/// Stops, restarts, and waits for the Geth node to be ready.
/// This is used when `miner_setEtherbase` is not available and a restart is required.
async fn restart_geth_and_wait(state: &State<'_, AppState>, data_dir: &str) -> Result<(), String> {
    info!("Restarting Geth with new configuration...");

    // Stop Geth
    state.geth.lock().await.stop()?;
    tokio::time::sleep(tokio::time::Duration::from_secs(2)).await; // Brief pause for shutdown

    // Restart with the stored miner address
    {
        let mut geth = state.geth.lock().await;
        let miner_address = state.miner_address.lock().await;
        info!("Restarting Geth with miner address: {:?}", miner_address);
        geth.start(data_dir, miner_address.as_deref())?;
    }

    // Wait for Geth to become responsive
    let max_attempts = 30;
    for attempt in 1..=max_attempts {
        if is_geth_rpc_ready(state).await {
            info!("Geth is ready for RPC calls after restart.");
            return Ok(());
        }
        info!(
            "Waiting for Geth to start... (attempt {}/{})",
            attempt, max_attempts
        );
        tokio::time::sleep(tokio::time::Duration::from_secs(1)).await;
    }

    Err("Geth failed to start up within 30 seconds after restart.".to_string())
}

#[tauri::command]
async fn start_miner(
    state: State<'_, AppState>,
    address: String,
    threads: u32,
    data_dir: String,
) -> Result<(), String> {
    // Store the miner address for future geth restarts
    {
        let mut miner_address = state.miner_address.lock().await;
        *miner_address = Some(address.clone());
    } // MutexGuard is dropped here

    // Try to start mining
    match start_mining(&address, threads).await {
        Ok(_) => Ok(()),
        Err(e) if e.contains("-32601") || e.to_lowercase().contains("does not exist") => {
            // miner_setEtherbase method doesn't exist, need to restart with etherbase
            warn!("miner_setEtherbase not supported, restarting geth with miner address...");
            restart_geth_and_wait(&state, &data_dir).await?;

            // Try mining again without setting etherbase (it's set via command line now)
            let rpc_url = state.rpc_url.lock().await.clone();
            let client = reqwest::Client::new();
            let start_mining_direct = serde_json::json!({
                "jsonrpc": "2.0",
                "method": "miner_start",
                "params": [threads],
                "id": 1
            });

            let response = client
                .post(&rpc_url)
                .json(&start_mining_direct)
                .send()
                .await
                .map_err(|e| format!("Failed to start mining after restart: {}", e))?;

            let json_response: serde_json::Value = response
                .json()
                .await
                .map_err(|e| format!("Failed to parse response: {}", e))?;

            if let Some(error) = json_response.get("error") {
                Err(format!("Failed to start mining after restart: {}", error))
            } else {
                Ok(())
            }
        }
        Err(e) => Err(format!("Failed to start mining: {}", e)),
    }
}

#[tauri::command]
async fn stop_miner() -> Result<(), String> {
    stop_mining().await
}

#[tauri::command]
async fn get_miner_status() -> Result<bool, String> {
    get_mining_status().await
}

#[tauri::command]
async fn get_miner_hashrate() -> Result<String, String> {
    get_hashrate().await
}

#[tauri::command]
async fn get_current_block() -> Result<u64, String> {
    get_block_number().await
}

#[tauri::command]
async fn get_network_stats() -> Result<(String, String), String> {
    let difficulty = get_network_difficulty().await?;
    let hashrate = get_network_hashrate().await?;
    Ok((difficulty, hashrate.to_string()))
}

#[tauri::command]
async fn get_miner_logs(data_dir: String, lines: usize) -> Result<Vec<String>, String> {
    get_mining_logs(&data_dir, lines)
}

#[tauri::command]
async fn get_miner_performance(data_dir: String) -> Result<(u64, f64), String> {
    get_mining_performance(&data_dir).await
}

lazy_static! {
    static ref BLOCKS_CACHE: StdMutex<Option<(String, u64, Instant)>> = StdMutex::new(None);
}
#[tauri::command]

async fn get_blocks_mined(address: String) -> Result<u64, String> {
    // Check cache (directly return within 500ms)
    {
        let cache = BLOCKS_CACHE.lock()
            .map_err(|e| format!("Failed to acquire blocks cache lock: {}", e))?;
        if let Some((cached_addr, cached_blocks, cached_time)) = cache.as_ref() {
            if cached_addr == &address && cached_time.elapsed() < Duration::from_millis(500) {
                return Ok(*cached_blocks);
            }
        }
    }

    // Invoke existing logic (slow query)
    let blocks = get_mined_blocks_count(&address).await?;

    // Update Cache
    {
        let mut cache = BLOCKS_CACHE.lock()
            .map_err(|e| format!("Failed to acquire blocks cache lock for update: {}", e))?;
        *cache = Some((address, blocks, Instant::now()));
    }

    Ok(blocks)
}
#[tauri::command]
async fn get_recent_mined_blocks_pub(
    address: String,
    lookback: u64,
    limit: usize,
) -> Result<Vec<MinedBlock>, String> {
    get_recent_mined_blocks(&address, lookback, limit).await
}
#[tauri::command]
async fn start_dht_node(
    app: tauri::AppHandle,
    state: State<'_, AppState>,
    port: u16,
    bootstrap_nodes: Vec<String>,
    enable_autonat: Option<bool>,
    autonat_probe_interval_secs: Option<u64>,
    autonat_servers: Option<Vec<String>>,
    proxy_address: Option<String>,
    is_bootstrap: Option<bool>,
    chunk_size_kb: Option<usize>,
    cache_size_mb: Option<usize>,
    // New optional relay controls
    enable_autorelay: Option<bool>,
    preferred_relays: Option<Vec<String>>,
    enable_relay_server: Option<bool>,
) -> Result<String, String> {
    {
        let dht_guard = state.dht.lock().await;
        if dht_guard.is_some() {
            return Err("DHT node is already running".to_string());
        }
    }

    // AutoNAT disabled by default - users can enable in settings if needed for NAT detection
    let auto_enabled = enable_autonat.unwrap_or(false);
    let probe_interval = autonat_probe_interval_secs.map(Duration::from_secs);
    let autonat_server_list = autonat_servers.unwrap_or_default();

    // Get the proxy from the command line, if it was provided at launch
    let cli_proxy = state.socks5_proxy_cli.lock().await.clone();
    // Prioritize the command-line argument. Fall back to the one from the UI.
    let final_proxy_address = cli_proxy.or(proxy_address.clone());

    // Get the file transfer service for DHT integration
    let file_transfer_service = {
        let ft_guard = state.file_transfer.lock().await;
        ft_guard.as_ref().cloned()
    };

    // Create a ChunkManager instance
    let app_data_dir = app
        .path()
        .app_data_dir()
        .map_err(|e| format!("Could not get app data directory: {}", e))?;
    let chunk_storage_path = app_data_dir.join("chunk_storage");
    let chunk_manager = Arc::new(ChunkManager::new(chunk_storage_path));

    // --- AutoRelay is now disabled by default (can be enabled via config or env var)
    // Disable AutoRelay on bootstrap nodes (and via env var)
    let mut final_enable_autorelay = enable_autorelay.unwrap_or(false);
    if is_bootstrap.unwrap_or(false) {
        final_enable_autorelay = false;
        tracing::info!("AutoRelay disabled on bootstrap (hotfix).");
    }
    if std::env::var("CHIRAL_DISABLE_AUTORELAY").ok().as_deref() == Some("1") {
        final_enable_autorelay = false;
        tracing::info!("AutoRelay disabled via env CHIRAL_DISABLE_AUTORELAY=1");
    }

    let proj_dirs = ProjectDirs::from("com", "chiral-network", "chiral-network")
        .ok_or("Failed to get project directories")?;
    // Create the async_std::path::Path here so we can pass a reference to it.
    let blockstore_db_path = proj_dirs.data_dir().join("blockstore_db");
    let async_blockstore_path = async_std::path::Path::new(blockstore_db_path.as_os_str());

    let dht_service = DhtService::new(
        port,
        bootstrap_nodes,
        None,
        is_bootstrap.unwrap_or(false),
        /* enable AutoNAT by default for WAN */ auto_enabled,
        probe_interval,
        autonat_server_list,
        final_proxy_address,
        file_transfer_service,
        Some(chunk_manager), // Pass the chunk manager
        chunk_size_kb,
        cache_size_mb,
        /* enable AutoRelay (disabled by default) */ final_enable_autorelay,
        preferred_relays.unwrap_or_default(),
        is_bootstrap.unwrap_or(false), // enable_relay_server only on bootstrap
        Some(&async_blockstore_path),
    )
    .await
    .map_err(|e| format!("Failed to start DHT: {}", e))?;

    let peer_id = dht_service.get_peer_id().await;

    // DHT node is already running in a spawned background task
    let dht_arc = Arc::new(dht_service);

    // Spawn the event pump
    let app_handle = app.clone();
    let proxies_arc = state.proxies.clone();
    let relay_reputation_arc = state.relay_reputation.clone();
    let dht_clone_for_pump = dht_arc.clone();

    tokio::spawn(async move {
        use std::time::Duration;
        loop {
            // If the DHT service has been shut down, the weak reference will be None
            let events = dht_clone_for_pump.drain_events(64).await;
            if events.is_empty() {
                // Avoid busy-waiting
                tokio::time::sleep(Duration::from_millis(200)).await;
                // Check if the DHT is still alive before continuing
                if Arc::strong_count(&dht_clone_for_pump) <= 1 {
                    // 1 is the pump itself
                    info!("DHT service appears to be shut down. Exiting event pump.");
                    break;
                }
                continue;
            }

            for ev in events {
                match ev {
                    DhtEvent::PeerDiscovered { peer_id, addresses } => {
                        let payload = serde_json::json!({
                            "peerId": peer_id,
                            "addresses": addresses,
                        });
                        let _ = app_handle.emit("dht_peer_discovered", payload);
                    }
                    DhtEvent::PeerConnected { peer_id, address } => {
                        let payload = serde_json::json!({
                            "peerId": peer_id,
                            "address": address,
                        });
                        let _ = app_handle.emit("dht_peer_connected", payload);
                    }
                    DhtEvent::PeerDisconnected { peer_id } => {
                        let payload = serde_json::json!({ "peerId": peer_id });
                        let _ = app_handle.emit("dht_peer_disconnected", payload);
                    }
                    DhtEvent::ProxyStatus {
                        id,
                        address,
                        status,
                        latency_ms,
                        error,
                    } => {
                        let to_emit: ProxyNode = {
                            let mut proxies = proxies_arc.lock().await;

                            if let Some(i) = proxies.iter().position(|p| p.id == id) {
                                let p = &mut proxies[i];
                                if p.id != id {
                                    p.id = id.clone();
                                }
                                if !address.is_empty() {
                                    p.address = address.clone();
                                }
                                p.status = status.clone();
                                if let Some(ms) = latency_ms {
                                    p.latency = ms as u32;
                                }
                                p.error = error.clone();
                                p.clone()
                            } else {
                                let node = ProxyNode {
                                    id: id.clone(),
                                    address: address.clone(),
                                    status,
                                    latency: latency_ms.unwrap_or(0) as u32,
                                    error,
                                };
                                proxies.push(node.clone());
                                node
                            }
                        };

                        let _ = app_handle.emit("proxy_status_update", to_emit);
                    }
                    DhtEvent::NatStatus {
                        state,
                        confidence,
                        last_error,
                        summary,
                    } => {
                        let payload = serde_json::json!({
                            "state": state,
                            "confidence": confidence,
                            "lastError": last_error,
                            "summary": summary,
                        });
                        let _ = app_handle.emit("nat_status_update", payload);
                    }
                    DhtEvent::EchoReceived { from, utf8, bytes } => {
                        // Sending inbox event to frontend
                        let payload =
                            serde_json::json!({ "from": from, "text": utf8, "bytes": bytes });
                        let _ = app_handle.emit("proxy_echo_rx", payload);
                    }
                    DhtEvent::PeerRtt { peer, rtt_ms } => {
                        // NOTE: if from dht.rs only sends rtt for known proxies, then this is fine.
                        // If it can send rtt for any peer, we need to first check if it's generated from ProxyStatus
                        let mut proxies = proxies_arc.lock().await;
                        if let Some(p) = proxies.iter_mut().find(|p| p.id == peer) {
                            p.latency = rtt_ms as u32;
                            let _ = app_handle.emit("proxy_status_update", p.clone());
                        }
                    }
                    DhtEvent::DownloadedFile(metadata) => {
                        let payload = serde_json::json!(metadata);
                        let _ = app_handle.emit("file_content", payload);
                    }
                    DhtEvent::PublishedFile(metadata) => {
                        let payload = serde_json::json!(metadata);
                        let _ = app_handle.emit("published_file", payload);
                    }
                    DhtEvent::FileDiscovered(metadata) => {
                        let payload = serde_json::json!(metadata);
                        let _ = app_handle.emit("found_file", payload);
                    }
                    DhtEvent::ReputationEvent {
                        peer_id,
                        event_type,
                        impact,
                        data,
                    } => {
                        // Update relay reputation statistics
                        let mut stats = relay_reputation_arc.lock().await;
                        let entry = stats.entry(peer_id.clone()).or_insert(RelayNodeStats {
                            peer_id: peer_id.clone(),
                            alias: None,
                            reputation_score: 0.0,
                            reservations_accepted: 0,
                            circuits_established: 0,
                            circuits_successful: 0,
                            total_events: 0,
                            last_seen: 0,
                        });

                        // Update statistics based on event type
                        entry.reputation_score += impact;
                        entry.total_events += 1;
                        entry.last_seen = data
                            .get("timestamp")
                            .and_then(|v| v.as_u64())
                            .unwrap_or_else(|| {
                                std::time::SystemTime::now()
                                    .duration_since(std::time::UNIX_EPOCH)
                                    .unwrap_or(std::time::Duration::from_secs(0))
                                    .as_secs()
                            });

                        match event_type.as_str() {
                            "RelayReservationAccepted" => entry.reservations_accepted += 1,
                            "RelayCircuitEstablished" => entry.circuits_established += 1,
                            "RelayCircuitSuccessful" => entry.circuits_successful += 1,
                            _ => {}
                        }

                        // Emit event to frontend
                        let payload = serde_json::json!({
                            "peerId": peer_id,
                            "eventType": event_type,
                            "impact": impact,
                            "data": data,
                        });
                        let _ = app_handle.emit("relay_reputation_event", payload);
                    }
                    DhtEvent::BitswapChunkDownloaded { file_hash, chunk_index, total_chunks, chunk_size } => {
                        let payload = serde_json::json!({
                            "fileHash": file_hash,
                            "chunkIndex": chunk_index,
                            "totalChunks": total_chunks,
                            "chunkSize": chunk_size,
                        });
                        let _ = app_handle.emit("bitswap_chunk_downloaded", payload);
                    },
                    DhtEvent::PaymentNotificationReceived { from_peer, payload } => {
                        println!("💰 Payment notification received from peer {}: {:?}", from_peer, payload);
                        // Convert payload to match the expected format for seeder_payment_received
                        if let Ok(notification) = serde_json::from_value::<serde_json::Value>(payload.clone()) {
                            let formatted_payload = serde_json::json!({
                                "file_hash": notification.get("file_hash").and_then(|v| v.as_str()).unwrap_or(""),
                                "file_name": notification.get("file_name").and_then(|v| v.as_str()).unwrap_or(""),
                                "file_size": notification.get("file_size").and_then(|v| v.as_u64()).unwrap_or(0),
                                "downloader_address": notification.get("downloader_address").and_then(|v| v.as_str()).unwrap_or(""),
                                "seeder_wallet_address": notification.get("seeder_wallet_address").and_then(|v| v.as_str()).unwrap_or(""),
                                "amount": notification.get("amount").and_then(|v| v.as_f64()).unwrap_or(0.0),
                                "transaction_id": notification.get("transaction_id").and_then(|v| v.as_u64()).unwrap_or(0),
                            });
                            // Emit the same event that local payments use
                            let _ = app_handle.emit("seeder_payment_received", formatted_payload);
                            println!("✅ Payment notification forwarded to frontend");
                        }
                    },
                    _ => {}
                }
            }
        }
    });

    {
        let mut dht_guard = state.dht.lock().await;
        *dht_guard = Some(dht_arc);
    }

    Ok(peer_id)
}

#[tauri::command]
async fn stop_dht_node(app: tauri::AppHandle, state: State<'_, AppState>) -> Result<(), String> {
    let dht = {
        let mut dht_guard = state.dht.lock().await;
        dht_guard.take()
    };

    if let Some(dht) = dht {
        (*dht)
            .shutdown()
            .await
            .map_err(|e| format!("Failed to stop DHT: {}", e))?;
    }

    // Proxy reset
    {
        let mut proxies = state.proxies.lock().await;
        proxies.clear();
    }
    let _ = app.emit("proxy_reset", ());

    Ok(())
}

#[tauri::command]
async fn stop_publishing_file(state: State<'_, AppState>, file_hash: String) -> Result<(), String> {
    let dht = {
        let dht_guard = state.dht.lock().await;
        dht_guard.as_ref().cloned()
    };
    if let Some(dht) = dht {
        dht.stop_publishing_file(file_hash).await
    } else {
        Err("DHT node is not running".to_string())
    }
}

#[tauri::command]
async fn connect_to_peer(state: State<'_, AppState>, peer_address: String) -> Result<(), String> {
    let dht = {
        let dht_guard = state.dht.lock().await;
        dht_guard.as_ref().cloned()
    };

    if let Some(dht) = dht {
        dht.connect_peer(peer_address).await
    } else {
        Err("DHT node is not running".to_string())
    }
}

#[tauri::command]
async fn is_dht_running(state: State<'_, AppState>) -> Result<bool, String> {
    let dht_guard = state.dht.lock().await;
    Ok(dht_guard.is_some())
}

#[tauri::command]
async fn get_dht_peer_count(state: State<'_, AppState>) -> Result<usize, String> {
    let dht = {
        let dht_guard = state.dht.lock().await;
        dht_guard.as_ref().cloned()
    };

    if let Some(dht) = dht {
        Ok(dht.get_peer_count().await)
    } else {
        Ok(0) // Return 0 if DHT is not running
    }
}

#[tauri::command]
async fn get_dht_peer_id(state: State<'_, AppState>) -> Result<Option<String>, String> {
    let dht = {
        let dht_guard = state.dht.lock().await;
        dht_guard.as_ref().cloned()
    };

    if let Some(dht) = dht {
        Ok(Some(dht.get_peer_id().await))
    } else {
        Ok(None) // Return None if DHT is not running
    }
}

#[tauri::command]
async fn get_dht_connected_peers(state: State<'_, AppState>) -> Result<Vec<String>, String> {
    let dht = {
        let dht_guard = state.dht.lock().await;
        dht_guard.as_ref().cloned()
    };

    if let Some(dht) = dht {
        // Get connected peers from DHT
        let connected_peers = dht.get_connected_peers().await;
        Ok(connected_peers)
    } else {
        Ok(Vec::new()) // Return empty vector if DHT is not running
    }
}

#[tauri::command]
async fn create_auth_session(
    state: State<'_, AppState>,
    session_id: String,
    hmac_key: Vec<u8>,
) -> Result<(), String> {
    let mut auth_service = state.stream_auth.lock().await;
    auth_service.create_session(session_id, hmac_key)
}

#[tauri::command]
async fn verify_stream_auth(
    state: State<'_, AppState>,
    session_id: String,
    auth_message: AuthMessage,
) -> Result<bool, String> {
    let mut auth_service = state.stream_auth.lock().await;
    auth_service.verify_data(&session_id, &auth_message)
}

#[tauri::command]
async fn generate_hmac_key() -> Vec<u8> {
    StreamAuthService::generate_hmac_key()
}

#[tauri::command]
async fn cleanup_auth_sessions(state: State<'_, AppState>) -> Result<(), String> {
    let mut auth_service = state.stream_auth.lock().await;
    auth_service.cleanup_expired_sessions();
    auth_service.cleanup_expired_exchanges();
    Ok(())
}

#[tauri::command]
async fn initiate_hmac_key_exchange(
    state: State<'_, AppState>,
    initiator_peer_id: String,
    target_peer_id: String,
    session_id: String,
) -> Result<HmacKeyExchangeRequest, String> {
    let mut auth_service = state.stream_auth.lock().await;
    auth_service.initiate_key_exchange(initiator_peer_id, target_peer_id, session_id)
}

#[tauri::command]
async fn respond_to_hmac_key_exchange(
    state: State<'_, AppState>,
    request: HmacKeyExchangeRequest,
    responder_peer_id: String,
) -> Result<HmacKeyExchangeResponse, String> {
    let mut auth_service = state.stream_auth.lock().await;
    auth_service.respond_to_key_exchange(request, responder_peer_id)
}

#[tauri::command]
async fn confirm_hmac_key_exchange(
    state: State<'_, AppState>,
    response: HmacKeyExchangeResponse,
    initiator_peer_id: String,
) -> Result<HmacKeyExchangeConfirmation, String> {
    let mut auth_service = state.stream_auth.lock().await;
    auth_service.confirm_key_exchange(response, initiator_peer_id)
}

#[tauri::command]
async fn finalize_hmac_key_exchange(
    state: State<'_, AppState>,
    confirmation: HmacKeyExchangeConfirmation,
    responder_peer_id: String,
) -> Result<(), String> {
    let mut auth_service = state.stream_auth.lock().await;
    auth_service.finalize_key_exchange(confirmation, responder_peer_id)
}

#[tauri::command]
async fn get_hmac_exchange_status(
    state: State<'_, AppState>,
    exchange_id: String,
) -> Result<Option<String>, String> {
    let auth_service = state.stream_auth.lock().await;
    Ok(auth_service
        .get_exchange_status(&exchange_id)
        .map(|s| format!("{:?}", s)))
}

#[tauri::command]
async fn get_active_hmac_exchanges(state: State<'_, AppState>) -> Result<Vec<String>, String> {
    let auth_service = state.stream_auth.lock().await;
    Ok(auth_service.get_active_exchanges())
}

#[tauri::command]
async fn send_dht_message(
    state: State<'_, AppState>,
    peer_id: String,
    message: serde_json::Value,
) -> Result<(), String> {
    let dht = {
        let dht_guard = state.dht.lock().await;
        dht_guard.as_ref().cloned()
    };

    if let Some(dht) = dht {
        // Send message through DHT to target peer
        dht.send_message_to_peer(&peer_id, message)
            .await
            .map_err(|e| format!("Failed to send DHT message: {}", e))
    } else {
        Err("DHT not available".to_string())
    }
}

#[tauri::command]
async fn get_dht_health(state: State<'_, AppState>) -> Result<Option<DhtMetricsSnapshot>, String> {
    let dht = {
        let dht_guard = state.dht.lock().await;
        dht_guard.as_ref().cloned()
    };

    if let Some(dht) = dht {
        Ok(Some(dht.metrics_snapshot().await))
    } else {
        Ok(None)
    }
}

#[tauri::command]
async fn get_dht_events(state: State<'_, AppState>) -> Result<Vec<String>, String> {
    let dht = {
        let dht_guard = state.dht.lock().await;
        dht_guard.as_ref().cloned()
    };

    if let Some(dht) = dht {
        let events = dht.drain_events(100).await;
        // Convert events to concise human-readable strings for the UI
        let mapped: Vec<String> = events
            .into_iter()
            .map(|e| match e {
                // DhtEvent::PeerDiscovered(p) => format!("peer_discovered:{}", p),
                // DhtEvent::PeerConnected(p) => format!("peer_connected:{}", p),
                // DhtEvent::PeerDisconnected(p) => format!("peer_disconnected:{}", p),
                DhtEvent::PeerDiscovered { peer_id, addresses } => {
                    let joined = if addresses.is_empty() {
                        "-".to_string()
                    } else {
                        addresses.join("|")
                    };
                    format!("peer_discovered:{}:{}", peer_id, joined)
                }
                DhtEvent::PeerConnected { peer_id, address } => {
                    format!("peer_connected:{}:{}", peer_id, address.unwrap_or_default())
                }
                DhtEvent::PeerDisconnected { peer_id } => {
                    format!("peer_disconnected:{}", peer_id)
                }
                DhtEvent::FileDiscovered(meta) => {
                    // Serialize the full metadata object to JSON for the frontend
                    let payload = serde_json::to_string(&meta).unwrap_or_else(|_| "{}".to_string());
                    format!("file_discovered:{}", payload)
                }
                DhtEvent::PublishedFile(meta) => format!(
                    "file_published:{}:{}:{}", // Use merkle_root as the primary identifier
                    meta.merkle_root, meta.file_name, meta.file_size
                ),
                DhtEvent::DownloadedFile(file_metadata) => {
                    format!("Downloaded File {}", file_metadata.file_name)
                }
                DhtEvent::FileNotFound(hash) => format!("file_not_found:{}", hash),
                DhtEvent::Error(err) => format!("error:{}", err),
                DhtEvent::Info(msg) => format!("info:{}", msg),
                DhtEvent::Warning(msg) => format!("warning:{}", msg),
                DhtEvent::ProxyStatus {
                    id,
                    address,
                    status,
                    latency_ms,
                    error,
                } => {
                    let lat = latency_ms
                        .map(|ms| format!("{ms}"))
                        .unwrap_or_else(|| "-".into());
                    let err = error.unwrap_or_default();
                    format!(
                        "proxy_status:{id}:{address}:{status}:{lat}{}",
                        if err.is_empty() {
                            "".into()
                        } else {
                            format!(":{err}")
                        }
                    )
                }
                DhtEvent::NatStatus {
                    state,
                    confidence,
                    last_error,
                    summary,
                } => match serde_json::to_string(&serde_json::json!({
                    "state": state,
                    "confidence": confidence,
                    "lastError": last_error,
                    "summary": summary,
                })) {
                    Ok(json) => format!("nat_status:{json}"),
                    Err(_) => "nat_status:{}".to_string(),
                },
                DhtEvent::PeerRtt { peer, rtt_ms } => format!("peer_rtt:{peer}:{rtt_ms}"),
                DhtEvent::EchoReceived { from, utf8, bytes } => format!(
                    "echo_received:{}:{}:{}",
                    from,
                    utf8.unwrap_or_default(),
                    bytes
                ),
                DhtEvent::BitswapDataReceived { query_id, data } => {
                    format!("bitswap_data_received:{}:{}", query_id, data.len())
                }
                DhtEvent::BitswapError { query_id, error } => {
                    format!("bitswap_error:{}:{}", query_id, error)
                }
                DhtEvent::FileDownloaded { file_hash } => {
                    format!("file_downloaded:{}", file_hash)
                }
                DhtEvent::BitswapChunkDownloaded { file_hash, chunk_index, total_chunks, chunk_size } => {
                    format!("bitswap_chunk_downloaded:{}:{}:{}:{}", file_hash, chunk_index, total_chunks, chunk_size)
                },
                DhtEvent::PaymentNotificationReceived { from_peer, payload } => {
                    format!("payment_notification_received:{}:{:?}", from_peer, payload)
                },
                DhtEvent::ReputationEvent {
                    peer_id,
                    event_type,
                    impact,
                    data,
                } => {
                    let json = serde_json::to_string(&serde_json::json!({
                        "peer_id": peer_id,
                        "event_type": event_type,
                        "impact": impact,
                        "data": data,
                    }))
                    .unwrap_or_else(|_| "{}".to_string());
                    format!("reputation_event:{}", json)
                }
            })
            .collect();
        Ok(mapped)
    } else {
        Ok(vec![])
    }
}

#[derive(Debug, Clone)]
enum TemperatureMethod {
    Sysinfo,
    #[cfg(target_os = "windows")]
    WindowsWmi,
    #[cfg(target_os = "linux")]
    LinuxSensors,
    #[cfg(target_os = "linux")]
    LinuxThermalZone(String),
    #[cfg(target_os = "linux")]
    LinuxHwmon(String),
}
#[tauri::command]
async fn get_power_consumption() -> Option<f32> {
    tokio::task::spawn_blocking(move || {
        use std::sync::OnceLock;
        use std::time::Instant;
        use tracing::info;

        static LAST_UPDATE: OnceLock<std::sync::Mutex<Option<Instant>>> = OnceLock::new();
        static POWER_HISTORY: OnceLock<std::sync::Mutex<Vec<(Instant, f32)>>> = OnceLock::new();
        static WORKING_METHOD: OnceLock<std::sync::Mutex<Option<PowerMethod>>> = OnceLock::new();

        let last_update_mutex = LAST_UPDATE.get_or_init(|| std::sync::Mutex::new(None));
        let power_history_mutex = POWER_HISTORY.get_or_init(|| std::sync::Mutex::new(Vec::new()));
        let working_method_mutex = WORKING_METHOD.get_or_init(|| std::sync::Mutex::new(None));

        // Check if we have a cached working method and if it's still working
        if let Ok(mut working_method) = working_method_mutex.lock() {
            if let Some(ref method) = *working_method {
                if let Some(power) = try_power_method(method) {
                    return Some(smooth_power(power));
                }
                // Method stopped working, clear cache
                *working_method = None;
            }
        }

        // Try all methods to find one that works and cache it
        let methods_to_try = vec![
            PowerMethod::Systemstat,
            PowerMethod::Sysinfo,
        ];

        for method in methods_to_try {
            if let Some(power) = try_power_method(&method) {
                // Cache the working method
                let mut working_method = working_method_mutex.lock().ok()?;
                *working_method = Some(method.clone());
                return Some(smooth_power(power));
            }
        }

        // Try Windows-specific methods if basic ones failed
        #[cfg(target_os = "windows")]
        {
            if let Some((power, method)) = get_windows_power() {
                if let Ok(mut working_method) = working_method_mutex.lock() {
                    *working_method = Some(method);
                }
                return Some(smooth_power(power));
            }
        }

        // Try Linux-specific methods if basic ones failed
        #[cfg(target_os = "linux")]
        {
            if let Some((power, method)) = get_linux_power() {
                if let Ok(mut working_method) = working_method_mutex.lock() {
                    *working_method = Some(method);
                }
                return Some(smooth_power(power));
            }
        }

        // Try Mac-specific methods if basic ones failed
        #[cfg(target_os = "macos")]
        {
            if let Some((power, method)) = get_mac_power() {
                if let Ok(mut working_method) = working_method_mutex.lock() {
                    *working_method = Some(method);
                }
                return Some(smooth_power(power));
            }
        }

        // Final fallback: return None when power monitoring is unavailable
        // Only log the info message once to avoid spamming logs
        static POWER_WARNING_LOGGED: OnceLock<()> = OnceLock::new();

        POWER_WARNING_LOGGED.get_or_init(|| {
            info!("Power consumption monitoring not available on this system. Using estimated values.");
        });

        None
    })
    .await // Await the result of the blocking task
    .unwrap_or(None)
}

#[derive(Clone, Debug)]
enum PowerMethod {
    Sysinfo,
    Systemstat,
}

fn smooth_power(raw_power: f32) -> f32 {
    use std::sync::OnceLock;
    use std::time::Instant;

    static POWER_HISTORY: OnceLock<std::sync::Mutex<Vec<(Instant, f32)>>> = OnceLock::new();

    let power_history_mutex = POWER_HISTORY.get_or_init(|| std::sync::Mutex::new(Vec::new()));

    // Helper function to add power reading to history and return smoothed value
    let now = Instant::now();
    let mut history = match power_history_mutex.lock() {
        Ok(h) => h,
        Err(e) => {
            tracing::error!("Failed to acquire power history lock: {}", e);
            return raw_power; // Return raw power if lock fails
        }
    };

    // Add current reading
    history.push((now, raw_power));

    // Keep only last 10 readings within 60 seconds
    history.retain(|(time, _)| now.duration_since(*time).as_secs() < 60);
    if history.len() > 10 {
        history.remove(0);
    }

    // Return smoothed power (weighted average, recent readings have more weight)
    if history.len() == 1 {
        raw_power
    } else {
        let total_weight: f32 = (1..=history.len()).map(|i| i as f32).sum();
        let weighted_sum: f32 = history.iter().enumerate()
            .map(|(i, (_, power))| power * (i + 1) as f32)
            .sum();
        weighted_sum / total_weight
    }
}

fn try_power_method(method: &PowerMethod) -> Option<f32> {
    match method {
        PowerMethod::Sysinfo => {
            // Note: sysinfo doesn't currently support power consumption monitoring
            // This is a placeholder for future sysinfo versions
            None
        }
        PowerMethod::Systemstat => {
            // systemstat also doesn't support power consumption directly
            // This could be extended with platform-specific implementations
            None
        }
    }
}

#[cfg(target_os = "windows")]
fn get_windows_power() -> Option<(f32, PowerMethod)> {
    // Try multiple methods to get Windows power consumption

    // Method 1: Use PowerShell to query performance counters
    if let Some(power) = get_windows_power_via_powershell() {
        return Some((power, PowerMethod::Systemstat));
    }

    // Method 2: Try WMI queries for power information
    if let Some(power) = get_windows_power_via_wmi() {
        return Some((power, PowerMethod::Systemstat));
    }

    // Method 3: Try Windows Performance Counters directly
    if let Some(power) = get_windows_power_via_perf_counters() {
        return Some((power, PowerMethod::Systemstat));
    }

    // Method 4: Try direct Windows API calls or system information
    if let Some(power) = get_windows_power_via_system_info() {
        return Some((power, PowerMethod::Systemstat));
    }

    None
}

#[cfg(target_os = "windows")]
fn get_windows_power_via_powershell() -> Option<f32> {
    use std::process::Command;

    // Try to get CPU power consumption via Windows Performance Counters using PowerShell
    let ps_script = r#"
    try {
        # Get CPU power consumption from performance counters
        $counter = Get-Counter -Counter "\Processor Information(_Total)\% Processor Performance" -ErrorAction Stop
        $cpuUsage = $counter.CounterSamples.CookedValue

        # Estimate power based on CPU usage (this is an approximation, but better than nothing)
        # TDP for typical CPUs: assume 65W base + usage-based scaling
        $basePower = 65.0
        $usagePower = ($cpuUsage / 100.0) * 35.0  # Additional power based on usage
        $totalPower = $basePower + $usagePower

        # Output the power value
        [math]::Round($totalPower, 2)
    } catch {
        $null
    }
    "#;

    if let Ok(output) = Command::new("powershell")
        .args(["-Command", ps_script])
        .output()
    {
        if output.status.success() {
            if let Ok(output_str) = String::from_utf8(output.stdout) {
                let power_str = output_str.trim();
                if let Ok(power) = power_str.parse::<f32>() {
                    if power > 0.0 && power < 500.0 { // Reasonable power range for CPU
                        return Some(power);
                    }
                }
            }
        }
    }

    None
}

#[cfg(target_os = "windows")]
fn get_windows_power_via_wmi() -> Option<f32> {
    use std::process::Command;

    // Try WMI to get battery information (for laptops) or power scheme info
    let wmi_script = r#"
    try {
        # Try to get battery discharge rate (for laptops)
        $battery = Get-WmiObject -Class Win32_Battery -ErrorAction Stop | Select-Object -First 1
        if ($battery -and $battery.EstimatedChargeRemaining -ne $null -and $battery.EstimatedRunTime -ne $null) {
            # Calculate current power draw from battery
            $remainingTimeHours = $battery.EstimatedRunTime / 60.0
            if ($remainingTimeHours -gt 0) {
                # Estimate power consumption based on battery capacity and remaining time
                # This is approximate but gives real power usage for battery-powered systems
                $power = 0.0
                if ($battery.DesignCapacity -gt 0) {
                    $power = $battery.DesignCapacity / $remainingTimeHours
                    if ($power -gt 0 -and $power -lt 200) {
                        [math]::Round($power, 2)
                        exit 0
                    }
                }
            }
        }

        # Fallback: Try to get active power scheme information
        $scheme = Get-WmiObject -Class Win32_PowerPlan -Filter "IsActive=True" -ErrorAction Stop
        if ($scheme) {
            # This doesn't give actual power consumption, but we can use it as a fallback indicator
            # Return a default power consumption based on power scheme
            if ($scheme.ElementName -like "*High Performance*") {
                85.0
            } elseif ($scheme.ElementName -like "*Balanced*") {
                65.0
            } elseif ($scheme.ElementName -like "*Power Saver*") {
                45.0
            } else {
                65.0
            }
        } else {
            $null
        }
    } catch {
        $null
    }
    "#;

    if let Ok(output) = Command::new("powershell")
        .args(["-Command", wmi_script])
        .output()
    {
        if output.status.success() {
            if let Ok(output_str) = String::from_utf8(output.stdout) {
                let power_str = output_str.trim();
                if !power_str.is_empty() && power_str != "null" {
                    if let Ok(power) = power_str.parse::<f32>() {
                        if power > 0.0 && power < 200.0 { // Reasonable power range
                            return Some(power);
                        }
                    }
                }
            }
        }
    }

    None
}

#[cfg(target_os = "windows")]
fn get_windows_power_via_perf_counters() -> Option<f32> {
    use std::process::Command;

    // Try to get more detailed performance counter data
    let perf_script = r#"
    try {
        # Get multiple CPU-related performance counters
        $counters = @(
            "\Processor(_Total)\% Processor Time",
            "\Processor Information(_Total)\% Processor Performance"
        )

        $results = Get-Counter -Counter $counters -SampleInterval 1 -MaxSamples 1 -ErrorAction Stop

        $cpuTime = 0.0
        $cpuPerformance = 0.0

        foreach ($sample in $results.CounterSamples) {
            if ($sample.Path -like "*% Processor Time*") {
                $cpuTime = $sample.CookedValue
            } elseif ($sample.Path -like "*% Processor Performance*") {
                $cpuPerformance = $sample.CookedValue
            }
        }

        # Calculate power based on CPU activity
        # Base TDP assumption: 65W for typical desktop CPU
        $baseTDP = 65.0

        # Scale based on CPU performance percentage
        $power = $baseTDP * ($cpuPerformance / 100.0)

        # Ensure minimum power draw even when idle
        $power = [math]::Max($power, 35.0)

        [math]::Round($power, 2)
    } catch {
        $null
    }
    "#;

    if let Ok(output) = Command::new("powershell")
        .args(["-Command", perf_script])
        .output()
    {
        if output.status.success() {
            if let Ok(output_str) = String::from_utf8(output.stdout) {
                let power_str = output_str.trim();
                if let Ok(power) = power_str.parse::<f32>() {
                    if power > 0.0 && power < 500.0 { // Reasonable power range
                        return Some(power);
                    }
                }
            }
        }
    }

    None
}

#[cfg(target_os = "windows")]
fn get_windows_power_via_system_info() -> Option<f32> {
    use std::process::Command;

    // Try to get system information and estimate power based on actual hardware
    let system_info_script = r#"
    try {
        # Get CPU information
        $cpu = Get-WmiObject -Class Win32_Processor -ErrorAction Stop | Select-Object -First 1
        $cpuName = $cpu.Name
        $cpuCores = $cpu.NumberOfCores
        $cpuThreads = $cpu.NumberOfLogicalProcessors

        # Get current CPU usage
        $cpuUsage = (Get-WmiObject -Class Win32_PerfFormattedData_PerfOS_Processor -Filter "Name='_Total'").PercentProcessorTime

        # Estimate TDP based on CPU model (this is more accurate than generic assumptions)
        $estimatedTDP = 65.0  # Default

        if ($cpuName -match "Intel.*Core.*i[3579]-1[0-9][0-9][0-9][0-9]") {
            # Intel 12th/13th/14th gen high-end CPUs
            $estimatedTDP = 125.0
        } elseif ($cpuName -match "Intel.*Core.*i[3579]-[0-9][0-9][0-9][0-9]") {
            # Intel 12th/13th/14th gen mainstream CPUs
            $estimatedTDP = 65.0
        } elseif ($cpuName -match "Intel.*Core.*i[3579]-[0-9][0-9][0-9]") {
            # Intel 10th/11th gen CPUs
            $estimatedTDP = 65.0
        } elseif ($cpuName -match "AMD.*Ryzen.*[79][0-9][0-9][0-9]") {
            # AMD Ryzen 7000/9000 series
            $estimatedTDP = 65.0
        } elseif ($cpuName -match "AMD.*Ryzen.*[3579][0-9][0-9][0-9]") {
            # AMD Ryzen 3000/5000/7000 series
            $estimatedTDP = 65.0
        } elseif ($cpuName -match "Threadripper") {
            # AMD Threadripper
            $estimatedTDP = 280.0
        }

        # Get RAM information and add its power consumption
        $ramModules = Get-WmiObject -Class Win32_PhysicalMemory -ErrorAction Stop
        $totalRamGB = 0
        foreach ($module in $ramModules) {
            $totalRamGB += [math]::Round($module.Capacity / 1GB, 0)
        }

        # Estimate RAM power consumption (about 2-3W per 8GB DDR4)
        $ramPower = [math]::Ceiling($totalRamGB / 8) * 2.5

        # Get GPU information (if dedicated GPU)
        $gpuPower = 0.0
        $gpus = Get-WmiObject -Class Win32_VideoController -ErrorAction Stop | Where-Object { $_.AdapterRAM -gt 0 }
        foreach ($gpu in $gpus) {
            if ($gpu.Name -notmatch "Microsoft Basic Display") {
                # Estimate GPU power based on VRAM
                $vramGB = [math]::Round($gpu.AdapterRAM / 1GB, 0)
                if ($gpu.Name -match "RTX|GeForce") {
                    $gpuPower += [math]::Max(50.0, $vramGB * 10.0)  # NVIDIA GPUs
                } elseif ($gpu.Name -match "Radeon|RX") {
                    $gpuPower += [math]::Max(40.0, $vramGB * 8.0)   # AMD GPUs
                } else {
                    $gpuPower += 30.0  # Generic dedicated GPU
                }
            }
        }

        # Calculate current power based on CPU usage
        $cpuPower = $estimatedTDP * ($cpuUsage / 100.0)
        $cpuPower = [math]::Max($cpuPower, $estimatedTDP * 0.3)  # Minimum 30% of TDP even when idle

        # Total system power
        $totalPower = $cpuPower + $ramPower + $gpuPower

        # Add a small base system power for motherboard, drives, etc.
        $totalPower += 25.0

        [math]::Round($totalPower, 2)
    } catch {
        $null
    }
    "#;

    if let Ok(output) = Command::new("powershell")
        .args(["-Command", system_info_script])
        .output()
    {
        if output.status.success() {
            if let Ok(output_str) = String::from_utf8(output.stdout) {
                let power_str = output_str.trim();
                if let Ok(power) = power_str.parse::<f32>() {
                    if power > 20.0 && power < 1000.0 { // Reasonable power range for full system
                        return Some(power);
                    }
                }
            }
        }
    }

    None
}

#[cfg(target_os = "linux")]
fn get_linux_power() -> Option<(f32, PowerMethod)> {
    use std::fs;

    // Try RAPL (Running Average Power Limit) interface on Intel systems
    // This provides power consumption for CPU package and DRAM

    let rapl_paths = [
        "/sys/class/powercap/intel-rapl:0/energy_uj", // CPU package
        "/sys/class/powercap/intel-rapl/energy_uj",   // Alternative path
    ];

    static mut LAST_ENERGY: Option<(u64, Instant)> = None;
    static mut LAST_POWER: f32 = 0.0;

    for path in &rapl_paths {
        if let Ok(energy_str) = fs::read_to_string(path) {
            if let Ok(energy_uj) = energy_str.trim().parse::<u64>() {
                let now = Instant::now();

                unsafe {
                    if let Some((last_energy, last_time)) = LAST_ENERGY {
                        let time_diff = now.duration_since(last_time).as_secs_f64();
                        if time_diff > 0.0 {
                            let energy_diff = if energy_uj >= last_energy {
                                energy_uj - last_energy
                            } else {
                                // Counter wrapped around
                                (u64::MAX - last_energy) + energy_uj
                            };

                            let power_watts = (energy_diff as f64 / 1_000_000.0) / time_diff; // Convert µJ to J, then to W

                            if power_watts > 0.0 && power_watts < 1000.0 { // Reasonable power range
                                LAST_POWER = power_watts as f32;
                                LAST_ENERGY = Some((energy_uj, now));
                                return Some((power_watts as f32, PowerMethod::Systemstat));
                            }
                        }
                    } else {
                        // First reading, store and wait for next
                        LAST_ENERGY = Some((energy_uj, now));
                    }
                }
            }
        }
    }

    None
}

#[cfg(target_os = "macos")]
fn get_mac_power() -> Option<(f32, PowerMethod)> {
    use std::time::Instant;
    
    // Static variables to track power readings over time
    static mut LAST_CPU_USAGE: Option<(f32, Instant)> = None;
    static mut LAST_POWER: f32 = 0.0;
    
    // Try to get power from SMC (System Management Controller)
    // SMC provides direct hardware power readings on Mac systems
    if let Some(power) = get_mac_power_from_smc() {
        return Some((power, PowerMethod::Systemstat));
    }
    
    // Fallback: Estimate power based on CPU usage
    // This is less accurate but works when SMC access is unavailable
    if let Some(power) = get_mac_power_from_cpu_usage() {
        return Some((power, PowerMethod::Sysinfo));
    }
    
    None
}

#[cfg(target_os = "macos")]
fn get_mac_power_from_smc() -> Option<f32> {
    // Try to read power consumption from SMC
    // The SMC provides real-time power metrics on Mac hardware
    
    // Note: SMC access on macOS requires specific hardware keys
    // This implementation may need adjustment based on actual Mac hardware
    // For now, we'll skip SMC implementation and rely on CPU estimation
    
    // The smc crate has complex API requirements and version conflicts
    // that make it difficult to use reliably across different Mac models
    
    None
}

#[cfg(target_os = "macos")]
fn get_mac_power_from_cpu_usage() -> Option<f32> {
    use std::process::Command;
    
    // Use system commands to estimate power consumption
    // Method 1: Get CPU usage and estimate from TDP
    
    // Get CPU usage percentage
    let cpu_usage_output = Command::new("sh")
        .arg("-c")
        .arg("ps -A -o %cpu | awk '{s+=$1} END {print s}'")
        .output();
    
    if let Ok(output) = cpu_usage_output {
        if output.status.success() {
            if let Ok(usage_str) = String::from_utf8(output.stdout) {
                if let Ok(cpu_usage) = usage_str.trim().parse::<f32>() {
                    // Get system info to estimate TDP
                    let sysctl_output = Command::new("sysctl")
                        .arg("-n")
                        .arg("machdep.cpu.brand_string")
                        .output();
                    
                    let mut estimated_tdp = 15.0; // Default for MacBook
                    
                    if let Ok(sysctl_out) = sysctl_output {
                        if let Ok(cpu_brand) = String::from_utf8(sysctl_out.stdout) {
                            // Estimate TDP based on CPU model
                            if cpu_brand.contains("M1") || cpu_brand.contains("M2") || cpu_brand.contains("M3") {
                                // Apple Silicon - very efficient
                                estimated_tdp = 20.0; // M-series chips are low power
                            } else if cpu_brand.contains("Intel") {
                                // Intel Mac
                                if cpu_brand.contains("i9") {
                                    estimated_tdp = 45.0;
                                } else if cpu_brand.contains("i7") {
                                    estimated_tdp = 28.0;
                                } else if cpu_brand.contains("i5") {
                                    estimated_tdp = 20.0;
                                } else {
                                    estimated_tdp = 15.0;
                                }
                            }
                        }
                    }
                    
                    // Get number of cores to adjust estimation
                    let core_count_output = Command::new("sysctl")
                        .arg("-n")
                        .arg("hw.ncpu")
                        .output();
                    
                    let mut num_cores = 4.0;
                    if let Ok(core_out) = core_count_output {
                        if let Ok(cores_str) = String::from_utf8(core_out.stdout) {
                            if let Ok(cores) = cores_str.trim().parse::<f32>() {
                                num_cores = cores;
                            }
                        }
                    }
                    
                    // Calculate power consumption
                    // cpu_usage is total across all cores, so normalize by core count
                    let normalized_usage = cpu_usage / num_cores;
                    let cpu_power = estimated_tdp * (normalized_usage / 100.0);
                    
                    // Add base system power (display, memory, etc.)
                    let base_power = 5.0; // Base system power for Mac
                    let total_power = cpu_power + base_power;
                    
                    // Ensure minimum power draw
                    let final_power = total_power.max(estimated_tdp * 0.2); // At least 20% of TDP
                    
                    if final_power > 0.0 && final_power < 200.0 {
                        return Some(final_power);
                    }
                }
            }
        }
    }
    
    None
}

#[tauri::command]
async fn get_cpu_temperature() -> Option<f32> {
    tokio::task::spawn_blocking(move || {
        use std::sync::OnceLock;
        use std::time::Instant;
        use sysinfo::MINIMUM_CPU_UPDATE_INTERVAL;
        use tracing::info;

        static LAST_UPDATE: OnceLock<std::sync::Mutex<Option<Instant>>> = OnceLock::new();
        static WORKING_METHOD: OnceLock<std::sync::Mutex<Option<TemperatureMethod>>> = OnceLock::new();
        static TEMP_HISTORY: OnceLock<std::sync::Mutex<Vec<(Instant, f32)>>> = OnceLock::new();

        let last_update_mutex = LAST_UPDATE.get_or_init(|| std::sync::Mutex::new(None));
        let working_method_mutex = WORKING_METHOD.get_or_init(|| std::sync::Mutex::new(None));
        let temp_history_mutex = TEMP_HISTORY.get_or_init(|| std::sync::Mutex::new(Vec::new()));

        {
            let mut last_update = last_update_mutex.lock().ok()?;
            if let Some(last) = *last_update {
                if last.elapsed() < MINIMUM_CPU_UPDATE_INTERVAL {
                    return None;
                }
            }
            *last_update = Some(Instant::now());
        }

        // Helper function to add temperature to history and return smoothed value
        let smooth_temperature = |raw_temp: f32| -> f32 {
            let now = Instant::now();
            let mut history = match temp_history_mutex.lock() {
                Ok(h) => h,
                Err(e) => {
                    tracing::error!("Failed to acquire temperature history lock: {}", e);
                    return raw_temp; // Return raw temp if lock fails
                }
            };

            // Add current reading
            history.push((now, raw_temp));

            // Keep only last 5 readings within 30 seconds
            history.retain(|(time, _)| now.duration_since(*time).as_secs() < 30);
            if history.len() > 5 {
                let excess = history.len() - 5;
                history.drain(0..excess);
            }

            // Return smoothed temperature (weighted average, recent readings have more weight)
            if history.len() == 1 {
                raw_temp
            } else {
                let total_weight: f32 = (1..=history.len()).map(|i| i as f32).sum();
                let weighted_sum: f32 = history.iter().enumerate()
                    .map(|(i, (_, temp))| temp * (i + 1) as f32)
                    .sum();
                weighted_sum / total_weight
            }
        };

        // Try cached working method first
        {
            let working_method = working_method_mutex.lock().ok()?;
            if let Some(ref method) = *working_method {
                if let Some(temp) = try_temperature_method(method) {
                    return Some(smooth_temperature(temp));
                }
                // Method stopped working, clear cache
                drop(working_method);
                let mut working_method = working_method_mutex.lock().ok()?;
                *working_method = None;
            }
        }

        // Try all methods to find one that works and cache it
        let methods_to_try = vec![
            TemperatureMethod::Sysinfo,
            #[cfg(target_os = "windows")]
            TemperatureMethod::WindowsWmi,
            #[cfg(target_os = "linux")]
            TemperatureMethod::LinuxSensors,
        ];

        for method in methods_to_try {
            if let Some(temp) = try_temperature_method(&method) {
                // Cache the working method
                let mut working_method = working_method_mutex.lock().ok()?;
                *working_method = Some(method.clone());
                return Some(smooth_temperature(temp));
            }
        }

        // Try more Linux methods if the basic ones failed
        #[cfg(target_os = "linux")]
        {
            if let Some((temp, method)) = get_linux_temperature_advanced() {
                if let Ok(mut working_method) = working_method_mutex.lock() {
                    *working_method = Some(method);
                }
                return Some(smooth_temperature(temp));
            }
        }

        // Final fallback: return None when sensors are unavailable
        // Only log the info message once to avoid spamming logs
        static SENSOR_WARNING_LOGGED: OnceLock<()> = OnceLock::new();

        SENSOR_WARNING_LOGGED.get_or_init(|| {
            info!("Hardware temperature sensors not accessible on this system. Temperature monitoring disabled.");
        });

        None
    })
    .await // 2. Await the result of the blocking task
    .unwrap_or(None)
}

fn try_temperature_method(method: &TemperatureMethod) -> Option<f32> {
    match method {
        TemperatureMethod::Sysinfo => {
            let mut sys = System::new_all();
            sys.refresh_cpu_all();
            let components = Components::new_with_refreshed_list();

            let mut core_count = 0;
            let sum: f32 = components
                .iter()
                .filter(|c| {
                    let label = c.label().to_lowercase();
                    label.contains("cpu")
                        || label.contains("package")
                        || label.contains("tdie")
                        || label.contains("core")
                        || label.contains("thermal")
                })
                .map(|c| {
                    core_count += 1;
                    c.temperature()
                })
                .sum();

            if core_count > 0 {
                let avg_temp = sum / core_count as f32;
                if avg_temp > 0.0 && avg_temp < 150.0 {
                    return Some(avg_temp);
                }
            }
            None
        }
        #[cfg(target_os = "windows")]
        TemperatureMethod::WindowsWmi => get_windows_temperature(),
        #[cfg(target_os = "linux")]
        TemperatureMethod::LinuxSensors => get_linux_sensors_temperature(),
        #[cfg(target_os = "linux")]
        TemperatureMethod::LinuxThermalZone(path) => {
            if let Ok(temp_str) = std::fs::read_to_string(path) {
                if let Ok(temp_millidegrees) = temp_str.trim().parse::<i32>() {
                    let temp_celsius = temp_millidegrees as f32 / 1000.0;
                    if temp_celsius > 0.0 && temp_celsius < 150.0 {
                        return Some(temp_celsius);
                    }
                }
            }
            None
        }
        #[cfg(target_os = "linux")]
        TemperatureMethod::LinuxHwmon(path) => {
            if let Ok(temp_str) = std::fs::read_to_string(path) {
                if let Ok(temp_millidegrees) = temp_str.trim().parse::<i32>() {
                    let temp_celsius = temp_millidegrees as f32 / 1000.0;
                    if temp_celsius > 0.0 && temp_celsius < 150.0 {
                        return Some(temp_celsius);
                    }
                }
            }
            None
        }
    }
}

#[cfg(target_os = "linux")]
fn get_linux_sensors_temperature() -> Option<f32> {
    // Try sensors command (most reliable and matches user expectations)
    if let Ok(output) = std::process::Command::new("sensors")
        .arg("-u") // Raw output
        .output()
    {
        if let Ok(output_str) = String::from_utf8(output.stdout) {
            let lines: Vec<&str> = output_str.lines().collect();
            let mut i = 0;

            while i < lines.len() {
                let line = lines[i].trim();

                // Look for CPU package temperature section
                if line.contains("Package id 0:") {
                    // Look for temp1_input in the following lines
                    for j in (i + 1)..(i + 10).min(lines.len()) {
                        let temp_line = lines[j].trim();
                        if temp_line.starts_with("temp1_input:") {
                            if let Some(temp_str) = temp_line.split(':').nth(1) {
                                if let Ok(temp) = temp_str.trim().parse::<f32>() {
                                    if temp > 0.0 && temp < 150.0 {
                                        return Some(temp);
                                    }
                                }
                            }
                            break;
                        }
                    }
                }
                // Look for first core temperature as fallback
                else if line.contains("Core 0:") {
                    // Look for temp2_input (Core 0 uses temp2_input)
                    for j in (i + 1)..(i + 10).min(lines.len()) {
                        let temp_line = lines[j].trim();
                        if temp_line.starts_with("temp2_input:") {
                            if let Some(temp_str) = temp_line.split(':').nth(1) {
                                if let Ok(temp) = temp_str.trim().parse::<f32>() {
                                    if temp > 0.0 && temp < 150.0 {
                                        return Some(temp);
                                    }
                                }
                            }
                            break;
                        }
                    }
                }
                i += 1;
            }
        }
    }

    None
}

#[cfg(target_os = "linux")]
fn get_linux_temperature_advanced() -> Option<(f32, TemperatureMethod)> {
    use std::fs;

    // Method 1: Try thermal zones (prioritize x86_pkg_temp)
    // Look for CPU thermal zones in /sys/class/thermal/
    // Prioritize x86_pkg_temp as it's usually the most accurate for CPU package temperature
    for i in 0..20 {
        let type_path = format!("/sys/class/thermal/thermal_zone{}/type", i);
        if let Ok(zone_type) = fs::read_to_string(&type_path) {
            let zone_type = zone_type.trim().to_lowercase();
            if zone_type == "x86_pkg_temp" {
                let thermal_path = format!("/sys/class/thermal/thermal_zone{}/temp", i);
                if let Ok(temp_str) = fs::read_to_string(&thermal_path) {
                    if let Ok(temp_millidegrees) = temp_str.trim().parse::<i32>() {
                        let temp_celsius = temp_millidegrees as f32 / 1000.0;
                        if temp_celsius > 0.0 && temp_celsius < 150.0 {
                            return Some((
                                temp_celsius,
                                TemperatureMethod::LinuxThermalZone(thermal_path),
                            ));
                        }
                    }
                }
            }
        }
    }

    // Fallback to other CPU thermal zones
    for i in 0..20 {
        let type_path = format!("/sys/class/thermal/thermal_zone{}/type", i);
        if let Ok(zone_type) = fs::read_to_string(&type_path) {
            let zone_type = zone_type.trim().to_lowercase();
            if zone_type.contains("cpu")
                || zone_type.contains("coretemp")
                || zone_type.contains("k10temp")
            {
                let thermal_path = format!("/sys/class/thermal/thermal_zone{}/temp", i);
                if let Ok(temp_str) = fs::read_to_string(&thermal_path) {
                    if let Ok(temp_millidegrees) = temp_str.trim().parse::<i32>() {
                        let temp_celsius = temp_millidegrees as f32 / 1000.0;
                        if temp_celsius > 0.0 && temp_celsius < 150.0 {
                            return Some((
                                temp_celsius,
                                TemperatureMethod::LinuxThermalZone(thermal_path),
                            ));
                        }
                    }
                }
            }
        }
    }

    // Method 2: Try hwmon (hardware monitoring) interfaces
    // Look for CPU temperature sensors in /sys/class/hwmon/
    for i in 0..10 {
        let hwmon_dir = format!("/sys/class/hwmon/hwmon{}", i);

        // Check if this hwmon device is for CPU temperature
        let name_path = format!("{}/name", hwmon_dir);
        if let Ok(name) = fs::read_to_string(&name_path) {
            let name = name.trim().to_lowercase();
            if name.contains("coretemp")
                || name.contains("k10temp")
                || name.contains("cpu")
                || name.contains("acpi")
            {
                // Try different temperature input files
                for temp_input in 1..=8 {
                    let temp_path = format!("{}/temp{}_input", hwmon_dir, temp_input);
                    if let Ok(temp_str) = fs::read_to_string(&temp_path) {
                        if let Ok(temp_millidegrees) = temp_str.trim().parse::<i32>() {
                            let temp_celsius = temp_millidegrees as f32 / 1000.0;
                            if temp_celsius > 0.0 && temp_celsius < 150.0 {
                                return Some((
                                    temp_celsius,
                                    TemperatureMethod::LinuxHwmon(temp_path),
                                ));
                            }
                        }
                    }
                }
            }
        }
    }

    // Method 3: Try reading from specific CPU temperature files using glob patterns
    let cpu_temp_paths = [
        "/sys/devices/platform/coretemp.0/hwmon/hwmon*/temp1_input",
        "/sys/devices/platform/coretemp.0/temp1_input",
        "/sys/bus/platform/devices/coretemp.0/hwmon/hwmon*/temp*_input",
        "/sys/devices/pci0000:00/0000:00:18.3/hwmon/hwmon*/temp1_input", // AMD
    ];

    for pattern in &cpu_temp_paths {
        if let Ok(paths) = glob::glob(pattern) {
            for path_result in paths {
                if let Ok(path) = path_result {
                    if let Ok(temp_str) = fs::read_to_string(&path) {
                        if let Ok(temp_millidegrees) = temp_str.trim().parse::<i32>() {
                            let temp_celsius = temp_millidegrees as f32 / 1000.0;
                            if temp_celsius > 0.0 && temp_celsius < 150.0 {
                                let path_str = path.to_string_lossy().to_string();
                                return Some((
                                    temp_celsius,
                                    TemperatureMethod::LinuxHwmon(path_str),
                                ));
                            }
                        }
                    }
                }
            }
        }
    }

    None
}

#[cfg(target_os = "windows")]
fn get_windows_temperature() -> Option<f32> {
    use std::sync::OnceLock;

    static LAST_LOG_STATE: OnceLock<std::sync::Mutex<bool>> = OnceLock::new();

    // Try multiple WMI methods for better compatibility

    // Method 1: Try HighPrecisionTemperature (newer Windows versions)
    if let Ok(output) = Command::new("powershell")
        .args([
            "-Command",
            "try { Get-WmiObject -Query \"SELECT HighPrecisionTemperature FROM Win32_PerfRawData_Counters_ThermalZoneInformation\" -ErrorAction Stop | Select-Object -First 1 -ExpandProperty HighPrecisionTemperature } catch { $null }"
        ])
        .output()
    {
        if let Ok(output_str) = String::from_utf8(output.stdout) {
            let trimmed = output_str.trim();
            if !trimmed.is_empty() && trimmed != "null" {
                if let Ok(temp_tenths_kelvin) = trimmed.parse::<f32>() {
                    let temp_celsius = (temp_tenths_kelvin / 10.0) - 273.15;
                    if temp_celsius > 0.0 && temp_celsius < 150.0 {
                        // Log success only once
                        let log_state = LAST_LOG_STATE.get_or_init(|| std::sync::Mutex::new(false));
                        if let Ok(mut logged) = log_state.lock() {
                            if !*logged {
                                *logged = true;
                            }
                        }
                        return Some(temp_celsius);
                    }
                }
            }
        }
    }

    // Method 2: Try CurrentTemperature (older Windows versions)
    if let Ok(output) = Command::new("powershell")
        .args([
            "-Command",
            "try { Get-WmiObject -Query \"SELECT CurrentTemperature FROM Win32_TemperatureProbe\" -ErrorAction Stop | Select-Object -First 1 -ExpandProperty CurrentTemperature } catch { $null }"
        ])
        .output()
    {
        if let Ok(output_str) = String::from_utf8(output.stdout) {
            let trimmed = output_str.trim();
            if !trimmed.is_empty() && trimmed != "null" {
                if let Ok(temp_tenths_kelvin) = trimmed.parse::<f32>() {
                    let temp_celsius = (temp_tenths_kelvin / 10.0) - 273.15;
                    if temp_celsius > 0.0 && temp_celsius < 150.0 {
                        let log_state = LAST_LOG_STATE.get_or_init(|| std::sync::Mutex::new(false));
                        if let Ok(mut logged) = log_state.lock() {
                            if !*logged {
                                *logged = true;
                            }
                        }
                        return Some(temp_celsius);
                    }
                }
            }
        }
    }

    // Method 3: Try MSAcpi_ThermalZoneTemperature (alternative approach)
    if let Ok(output) = Command::new("powershell")
        .args([
            "-Command",
            "try { Get-WmiObject -Namespace \"root\\wmi\" -Query \"SELECT CurrentTemperature FROM MSAcpi_ThermalZoneTemperature\" -ErrorAction Stop | Select-Object -First 1 -ExpandProperty CurrentTemperature } catch { $null }"
        ])
        .output()
    {
        if let Ok(output_str) = String::from_utf8(output.stdout) {
            let trimmed = output_str.trim();
            if !trimmed.is_empty() && trimmed != "null" {
                if let Ok(temp_tenths_kelvin) = trimmed.parse::<f32>() {
                    let temp_celsius = (temp_tenths_kelvin / 10.0) - 273.15;
                    if temp_celsius > 0.0 && temp_celsius < 150.0 {
                        let log_state = LAST_LOG_STATE.get_or_init(|| std::sync::Mutex::new(false));
                        if let Ok(mut logged) = log_state.lock() {
                            if !*logged {
                                *logged = true;
                            }
                        }
                        return Some(temp_celsius);
                    }
                }
            }
        }
    }

    // Log only once when no sensor is found
    let log_state = LAST_LOG_STATE.get_or_init(|| std::sync::Mutex::new(false));
    if let Ok(mut logged) = log_state.lock() {
        if !*logged {
            info!("⚠️ No WMI temperature sensors detected. Temperature monitoring disabled.");
            *logged = true;
        }
    }

    None
}

#[tauri::command]
fn detect_locale() -> String {
    sys_locale::get_locale().unwrap_or_else(|| "en-US".into())
}

#[tauri::command]
fn get_default_storage_path(app: tauri::AppHandle) -> Result<String, String> {
    let app_data_dir = app
        .path()
        .app_data_dir()
        .map_err(|e| format!("Could not get app data directory: {}", e))?;

    // Get the parent of app data dir to place storage at user level
    let user_dir = app_data_dir
        .parent()
        .ok_or_else(|| "Failed to get parent directory".to_string())?;

    let storage_path = user_dir.join("Chiral-Network-Storage");

    storage_path
        .to_str()
        .map(|s| s.to_string())
        .ok_or_else(|| "Failed to convert path to string".to_string())
}

// #[tauri::command]
// fn check_directory_exists(path: String) -> bool {
//     Path::new(&path).is_dir()
// }

#[tauri::command]
async fn ensure_directory_exists(path: String) -> Result<(), String> {
    let path_obj = Path::new(&path);
    
    // Get parent directory (in case path is a file path)
    let dir_to_create = if path_obj.extension().is_some() {
        // This looks like a file path, get the parent directory
        path_obj.parent().ok_or_else(|| "Invalid path".to_string())?
    } else {
        // This is a directory path
        path_obj
    };
    
    tokio::fs::create_dir_all(dir_to_create)
        .await
        .map_err(|e| format!("Failed to create directory: {}", e))
}

#[tauri::command]
async fn start_file_transfer_service(
    app: tauri::AppHandle,
    state: State<'_, AppState>,
) -> Result<(), String> {
    {
        let ft_guard = state.file_transfer.lock().await;
        if ft_guard.is_some() {
            return Err("File transfer service is already running".to_string());
        }
    }

    let file_transfer_service = FileTransferService::new_with_encryption(true)
        .await
        .map_err(|e| format!("Failed to start file transfer service: {}", e))?;

    let ft_arc = Arc::new(file_transfer_service);
    {
        let mut ft_guard = state.file_transfer.lock().await;
        *ft_guard = Some(ft_arc.clone());
    }

    // Initialize WebRTC service with file transfer service
    let webrtc_service = WebRTCService::new(
        app.app_handle().clone(),
        ft_arc.clone(),
        state.keystore.clone(),
        state.bandwidth.clone(),
    )
    .await
    .map_err(|e| format!("Failed to start WebRTC service: {}", e))?;

    let webrtc_arc = Arc::new(webrtc_service);
    {
        let mut webrtc_guard = state.webrtc.lock().await;
        *webrtc_guard = Some(webrtc_arc.clone());
    }

    // Initialize multi-source download service
    let dht_arc = {
        let dht_guard = state.dht.lock().await;
        dht_guard.as_ref().cloned()
    };

    if let Some(dht_service) = dht_arc {
        let multi_source_service = MultiSourceDownloadService::new(dht_service, webrtc_arc.clone());
        let multi_source_arc = Arc::new(multi_source_service);

        {
            let mut multi_source_guard = state.multi_source_download.lock().await;
            *multi_source_guard = Some(multi_source_arc.clone());
        }

        // Start multi-source download service
        {
            let mut pump_guard = state.multi_source_pump.lock().await;
            if pump_guard.is_none() {
                let app_handle = app.clone();
                let ms_clone = multi_source_arc.clone();
                let handle = tokio::spawn(async move {
                    pump_multi_source_events(app_handle, ms_clone).await;
                });
                *pump_guard = Some(handle);
            }
        }

        // Start the service background task
        let ms_clone = multi_source_arc.clone();
        tokio::spawn(async move {
            ms_clone.run().await;
        });
    }

    {
        let mut pump_guard = state.file_transfer_pump.lock().await;
        if pump_guard.is_none() {
            let app_handle = app.clone();
            let ft_clone = ft_arc.clone();
            let handle = tokio::spawn(async move {
                pump_file_transfer_events(app_handle, ft_clone).await;
            });
            *pump_guard = Some(handle);
        }
    }

    Ok(())
}

#[tauri::command]
async fn upload_file_to_network(
    state: State<'_, AppState>,
    file_path: String,
    price: Option<f64>,
) -> Result<(), String> {
    println!("🔍 BACKEND: upload_file_to_network called with price: {:?}", price);

    // Get the active account address
    let account = get_active_account(&state).await?;

    // Get the private key from state
    let private_key = {
        let key_guard = state.active_account_private_key.lock().await;
        key_guard
            .clone()
            .ok_or("No private key available. Please log in again.")?
    };

    let ft = {
        let ft_guard = state.file_transfer.lock().await;
        ft_guard.as_ref().cloned()
    };

    if let Some(ft) = ft {
        // Upload the file
        let c = file_path.clone();
        let file_name = Path::new(&c)
            .file_name()             // returns Option<&OsStr>
            .and_then(|s| s.to_str()) // convert OsStr -> &str
            .unwrap_or(&file_path);   // fallback to whole path if not found

        ft.upload_file_with_account(
            file_path.clone(),
            file_name.to_string(),
            Some(account.clone()),
            Some(private_key),
        )
        .await
        .map_err(|e| format!("Failed to upload file: {}", e))?;

        // Get the file hash by reading the file and calculating it
        let file_data = tokio::fs::read(&file_path)
            .await
            .map_err(|e| format!("Failed to read file: {}", e))?;
        let file_hash = file_transfer::FileTransferService::calculate_file_hash(&file_data);

        // Also publish to DHT if it's running
        let dht = {
            let dht_guard = state.dht.lock().await;
            dht_guard.as_ref().cloned()
        };

        if let Some(dht) = dht {
            let metadata = FileMetadata {
                merkle_root: file_hash.clone(),
                is_root: true,
                file_name: file_name.to_string(),
                file_size: file_data.len() as u64,
                file_data: file_data.clone(),
                seeders: vec![],
                created_at: std::time::SystemTime::now()
                    .duration_since(std::time::UNIX_EPOCH)
                    .unwrap()
                    .as_secs(),
                mime_type: None,
                is_encrypted: false,
                encryption_method: None,
                key_fingerprint: None,
                parent_hash: None,
                cids: None,
                encrypted_key_bundle: None,
                price,
                uploader_address: Some(account.clone()),
                ..Default::default()
            };
          // Prepare a timestamp for metadata
            let created_at = std::time::SystemTime::now()
                .duration_since(std::time::UNIX_EPOCH)
                .unwrap_or(std::time::Duration::from_secs(0))
                .as_secs();

            // Use DHT helper to prepare file metadata
            match dht
                .prepare_file_metadata(
                    file_hash.clone(),
                    file_name.to_string(),
                    file_data.len() as u64,
                    file_data.clone(),
                    created_at,
                    None,  // mime_type
                    None,  // encrypted_key_bundle
                    false, // is_encrypted
                    None,  // encryption_method
                    None,  // key_fingerprint
                    price, // Add price parameter
                    Some(account.clone()), // Add uploader_address parameter
                )
                .await
            {
                Ok(metadata) => {
                    // Store file data locally for seeding
                    ft.store_file_data(file_hash.clone(), file_name.to_string(), file_data.clone())
                        .await;

                    match dht.publish_file(metadata.clone(), None).await {
                        Ok(_) => info!("Published file metadata to DHT: {}", file_hash),
                        Err(e) => warn!("Failed to publish file metadata to DHT: {}", e),
                    }
                }
                Err(e) => {
                    warn!("Failed to prepare file metadata: {}", e);
                }
            }

            Ok(())
        } else {
            Err("DHT Service not running.".to_string())
        }
    } else {
        Err("File transfer service is not running".to_string())
    }
}

#[tauri::command]
async fn start_ftp_download(
    url: String,
    output_path: String,
    username: Option<String>,
    password: Option<String>,
) -> Result<String, String> {
    let parsed = url::Url::parse(&url).map_err(|e| e.to_string())?;
    let host = parsed.host_str().ok_or("Invalid FTP URL")?;
    let path = parsed.path();

    // Connect to FTP
    let mut ftp = FtpStream::connect((host, 21))
        .map_err(|e| format!("Failed to connect to FTP server: {}", e))?;

    // Login
    if let (Some(user), Some(pass)) = (username.clone(), password.clone()) {
        ftp.login(&user, &pass)
            .map_err(|e| format!("FTP login failed: {}", e))?;
    } else {
        ftp.login("anonymous", "anonymous")
            .map_err(|e| format!("Anonymous login failed: {}", e))?;
    }

    // Create output file
    let mut file = std::fs::File::create(&output_path)
        .map_err(|e| format!("Failed to create output file: {}", e))?;

    // Retrieve file and stream in chunks
    ftp.retr(path, |reader| {
        let mut buffer = [0u8; 65536]; // 64 KB
        loop {
            let bytes_read = reader
                .read(&mut buffer)
                .map_err(|e| suppaftp::FtpError::ConnectionError(e))?;
            if bytes_read == 0 {
                break; // End of file
            }
            file.write_all(&buffer[..bytes_read])
                .map_err(|e| suppaftp::FtpError::ConnectionError(e))?;
        }
        Ok(())
    })
    .map_err(|e| format!("FTP RETR failed: {}", e))?;

    ftp.quit().ok();

    Ok(format!("Downloaded successfully to {}", output_path))
}

#[tauri::command]
async fn download_blocks_from_network(
    state: State<'_, AppState>,
    file_metadata: FileMetadata,
    download_path: String,
) -> Result<(), String> {
    let dht = {
        let dht_guard = state.dht.lock().await;
        dht_guard.as_ref().cloned()
    };

    if let Some(dht) = dht {
        info!("calling dht download_file");
        dht.download_file(file_metadata, download_path).await
    } else {
        Err("DHT node is not running".to_string())
    }
}

#[tauri::command]
async fn download_file_from_network(
    state: State<'_, AppState>,
    file_hash: String,
    output_path: String,  // Remove the underscore - we'll use this now
) -> Result<String, String> {
    use std::path::Path;

    // ✅ VALIDATE OUTPUT PATH BEFORE STARTING DOWNLOAD
    let path = Path::new(&output_path);
    
    // Check if parent directory exists
    if let Some(parent) = path.parent() {
        if !parent.exists() {
            return Err(format!(
                "Download failed: Directory does not exist: {}",
                parent.display()
            ));
        }
        if !parent.is_dir() {
            return Err(format!(
                "Download failed: Path is not a directory: {}",
                parent.display()
            ));
        }
    } else {
        return Err("Download failed: Invalid file path".to_string());
    }

    let ft = {
        let ft_guard = state.file_transfer.lock().await;
        ft_guard.as_ref().cloned()
    };

    if let Some(_ft) = ft {
        info!("Starting P2P download for: {}", file_hash);

        // Search DHT for file metadata
        let dht = {
            let dht_guard = state.dht.lock().await;
            dht_guard.as_ref().cloned()
        };

        if let Some(dht_service) = dht {
            // Search for file metadata in DHT with 5 second timeout
            match dht_service
                .synchronous_search_metadata(file_hash.clone(), 5000)
                .await
            {
                Ok(Some(metadata)) => {
                    info!(
                        "Found file metadata in DHT: {} (size: {} bytes)",
                        metadata.file_name, metadata.file_size
                    );

                    // Implement peer discovery for file chunks
                    info!(
                        "Discovering peers for file: {} with {} known seeders",
                        metadata.file_name,
                        metadata.seeders.len()
                    );

                    if metadata.seeders.is_empty() {
                        return Err(format!(
                            "No seeders available for file: {} ({})",
                            metadata.file_name, metadata.merkle_root
                        ));
                    }

                    // Discover and verify available peers for this file
                    let available_peers = dht_service
                        .discover_peers_for_file(&metadata)
                        .await
                        .map_err(|e| format!("Peer discovery failed: {}", e))?;

                    if available_peers.is_empty() {
                        info!("File found but no seeders currently available");
                        // Return metadata as JSON instead of error so frontend can display file info
                        let metadata_json = serde_json::to_string(&metadata)
                            .map_err(|e| format!("Failed to serialize metadata: {}", e))?;
                        return Ok(metadata_json);
                    }

                    // Implement chunk requesting protocol with real WebRTC
                    // Create WebRTC offer for the first available peer
                    let webrtc = {
                        let webrtc_guard = state.webrtc.lock().await;
                        webrtc_guard.as_ref().cloned()
                    };

                    if let Some(webrtc_service) = webrtc {
                        // Select the best peer for download
                        let selected_peer = if available_peers.len() == 1 {
                            available_peers[0].clone()
                        } else {
                            // Use peer selection strategy to pick the best peer
                            let recommended = dht_service
                                .select_peers_with_strategy(
                                    &available_peers,
                                    1,
                                    crate::peer_selection::SelectionStrategy::FastestFirst,
                                    false,
                                )
                                .await;
                            recommended
                                .into_iter()
                                .next()
                                .unwrap_or_else(|| available_peers[0].clone())
                        };

                        info!("Selected peer {} for WebRTC download", selected_peer);

                        // Create WebRTC offer
                        match webrtc_service.create_offer(selected_peer.clone()).await {
                            Ok(offer) => {
                                info!("Created WebRTC offer for peer {}", selected_peer);

                                // Send WebRTC offer via DHT signaling
                                let offer_request = dht::WebRTCOfferRequest {
                                    offer_sdp: offer, // The Merkle root is now the primary file hash
                                    file_hash: metadata.merkle_root.clone(),
                                    requester_peer_id: dht_service.get_peer_id().await,
                                };

                                match dht_service
                                    .send_webrtc_offer(selected_peer.clone(), offer_request)
                                    .await
                                {
                                    Ok(answer_receiver) => {
                                        info!(
                                            "Sent WebRTC offer to peer {}, waiting for answer",
                                            selected_peer
                                        );

                                        // Wait for WebRTC answer with timeout
                                        match tokio::time::timeout(
                                            Duration::from_secs(30),
                                            answer_receiver,
                                        )
                                        .await
                                        {
                                            Ok(Ok(Ok(answer_response))) => {
                                                info!(
                                                    "Received WebRTC answer from peer {}",
                                                    selected_peer
                                                );

                                                // Establish WebRTC connection with the answer
                                                match webrtc_service
                                                    .establish_connection_with_answer(
                                                        selected_peer.clone(),
                                                        answer_response.answer_sdp,
                                                    )
                                                    .await
                                                {
                                                    Ok(_) => {
                                                        info!("WebRTC connection established with peer {}", selected_peer);

                                                        // Send file request over WebRTC data channel
                                                        let file_request = crate::webrtc_service::WebRTCFileRequest {
                                                            file_hash: metadata.merkle_root.clone(),
                                                            file_name: metadata.file_name.clone(),
                                                            file_size: metadata.file_size,
                                                            requester_peer_id: dht_service.get_peer_id().await,
                                                            recipient_public_key: None, // No encryption for basic downloads
                                                        };

                                                        match webrtc_service
                                                            .send_file_request(
                                                                selected_peer.clone(),
                                                                file_request,
                                                            )
                                                            .await
                                                        {
                                                            Ok(_) => {
                                                                info!("Sent file request for {} to peer {}", metadata.file_name, selected_peer);

                                                                // The peer will now start sending chunks automatically
                                                                // We don't need to request individual chunks - the WebRTC service handles this
                                                                Ok(format!(
                                                                    "WebRTC download initiated: {} ({} bytes) from peer {}",
                                                                    metadata.file_name, metadata.file_size, selected_peer
                                                                ))
                                                            }
                                                            Err(e) => {
                                                                warn!("Failed to send file request: {}", e);
                                                                Err(format!("Failed to send file request: {}", e))
                                                            }
                                                        }
                                                    }
                                                    Err(e) => {
                                                        warn!("Failed to establish WebRTC connection: {}", e);
                                                        Err(format!(
                                                            "WebRTC connection failed: {}",
                                                            e
                                                        ))
                                                    }
                                                }
                                            }
                                            Ok(Ok(Err(e))) => {
                                                warn!("WebRTC signaling failed: {}", e);
                                                Err(format!("WebRTC signaling failed: {}", e))
                                            }
                                            Ok(Err(_)) => {
                                                warn!("WebRTC answer receiver was canceled");
                                                Err("WebRTC answer receiver was canceled"
                                                    .to_string())
                                            }
                                            Err(_) => {
                                                warn!(
                                                    "WebRTC answer timeout from peer {}",
                                                    selected_peer
                                                );
                                                Err(format!(
                                                    "WebRTC answer timeout from peer {}",
                                                    selected_peer
                                                ))
                                            }
                                        }
                                    }
                                    Err(e) => {
                                        warn!("Failed to send WebRTC offer: {}", e);
                                        Err(format!("Failed to send WebRTC offer: {}", e))
                                    }
                                }
                            }
                            Err(e) => {
                                warn!("Failed to create WebRTC offer: {}", e);
                                Err(format!("WebRTC setup failed: {}", e))
                            }
                        }
                    } else {
                        Err("WebRTC service not available".to_string())
                    }
                }
                Ok(None) => {
                    return Err("DHT search timed out - file metadata not found".to_string());
                }
                Err(e) => {
                    warn!("DHT search failed: {}", e);

                    return Err(format!("DHT search failed: {}", e));
                }
            }
        } else {
            return Err("DHT service not available".to_string());
        }
    } else {
        Err("File transfer service is not running".to_string())
    }
}

#[tauri::command]
async fn show_in_folder(path: String) -> Result<(), String> {
    #[cfg(target_os = "windows")]
    {
        std::process::Command::new("explorer")
            .args(["/select,", &path])
            .spawn()
            .map_err(|e| format!("Failed to open folder: {}", e))?;
    }

    #[cfg(target_os = "macos")]
    {
        std::process::Command::new("open")
            .args(["-R", &path])
            .spawn()
            .map_err(|e| format!("Failed to open folder: {}", e))?;
    }

    #[cfg(target_os = "linux")]
    {
        std::process::Command::new("xdg-open")
            .arg(&path)
            .spawn()
            .map_err(|e| format!("Failed to open file manager: {}", e))?;
    }
    Ok(())
}

/// Save a file blob to a temporary file (for drag-and-drop uploads)
/// Returns the path to the temp file
#[tauri::command]
async fn save_temp_file_for_upload(
    file_name: String,
    file_data: Vec<u8>,
) -> Result<String, String> {
    let temp_dir = std::env::temp_dir().join("chiral_uploads");
    fs::create_dir_all(&temp_dir).map_err(|e| format!("Failed to create temp directory: {}", e))?;

    // Create unique temp file path
    let timestamp = SystemTime::now()
        .duration_since(UNIX_EPOCH)
        .unwrap_or(Duration::from_secs(0))
        .as_nanos();
    let temp_file_path = temp_dir.join(format!("{}_{}", timestamp, file_name));

    // Write file data
    fs::write(&temp_file_path, file_data)
        .map_err(|e| format!("Failed to write temp file: {}", e))?;

    Ok(temp_file_path.to_string_lossy().to_string())
}

/// Get file size in bytes
#[tauri::command]
async fn get_file_size(file_path: String) -> Result<u64, String> {
    let metadata = fs::metadata(&file_path)
        .map_err(|e| format!("Failed to get file metadata: {}", e))?;
    Ok(metadata.len())
}

#[tauri::command]
async fn start_streaming_upload(
    file_name: String,
    file_size: u64,
    state: State<'_, AppState>,
) -> Result<String, String> {
    // Check for active account - require login for all uploads
    let account = get_active_account(&state).await?;

    let dht_opt = { state.dht.lock().await.as_ref().cloned() };
    if dht_opt.is_none() {
        return Err("DHT not running".into());
    }

    // Generate a unique upload session ID
    let upload_id = format!(
        "upload_{}",
        std::time::SystemTime::now()
            .duration_since(std::time::UNIX_EPOCH)
            .unwrap_or(std::time::Duration::from_secs(0))
            .as_nanos()
    );

    // Store upload session in app state
    let mut upload_sessions = state.upload_sessions.lock().await;
    upload_sessions.insert(
        upload_id.clone(),
        StreamingUploadSession {
            file_name,
            file_size,
            received_chunks: 0,
            total_chunks: 0, // Will be set when we know chunk count
            hasher: sha2::Sha256::new(),
            created_at: std::time::SystemTime::now(),
            chunk_cids: Vec::new(),
            file_data: Vec::new(),
        },
    );

    Ok(upload_id)
}

#[tauri::command]
async fn upload_file_chunk(
    upload_id: String,
    chunk_data: Vec<u8>,
    _chunk_index: u32,
    is_last_chunk: bool,
    state: State<'_, AppState>,
) -> Result<Option<String>, String> {
    let mut upload_sessions = state.upload_sessions.lock().await;
    let session = upload_sessions
        .get_mut(&upload_id)
        .ok_or_else(|| format!("Upload session {} not found", upload_id))?;

    // Update hasher with chunk data and accumulate file data
    session.hasher.update(&chunk_data);
    session.file_data.extend_from_slice(&chunk_data);
    session.received_chunks += 1;

    // Store chunk directly in Bitswap (if DHT is available)
    if let Some(dht) = state.dht.lock().await.as_ref() {
        // Create a block from the chunk data
        use dht::split_into_blocks;
        let blocks = split_into_blocks(&chunk_data, dht.chunk_size());

        for block in blocks.iter() {
            let cid = match block.cid() {
                Ok(c) => c,
                Err(e) => {
                    error!("failed to get cid for chunk block: {}", e);
                    return Err(format!("failed to get cid for chunk block: {}", e));
                }
            };

            // Collect CID for root block creation
            session.chunk_cids.push(cid.to_string());

            // Store block in Bitswap via DHT command
            if let Err(e) = dht.store_block(cid.clone(), block.data().to_vec()).await {
                error!("failed to store chunk block {}: {}", cid, e);
                return Err(format!("failed to store chunk block {}: {}", cid, e));
            }
        }
    }

    if is_last_chunk {
        // Calculate Merkle root for integrity verification
        let hasher = std::mem::replace(&mut session.hasher, sha2::Sha256::new());
        let merkle_root = format!("{:x}", hasher.finalize());

        // Create root block containing the list of chunk CIDs
        let chunk_cids = std::mem::take(&mut session.chunk_cids);
        let root_block_data = match serde_json::to_vec(&chunk_cids) {
            Ok(data) => data,
            Err(e) => {
                return Err(format!("Failed to serialize chunk CIDs: {}", e));
            }
        };

        // Generate CID for the root block
        use dht::{Cid, Code, MultihashDigest, RAW_CODEC};
        let root_cid = Cid::new_v1(RAW_CODEC, Code::Sha2_256.digest(&root_block_data));

        // Store root block in Bitswap
        let dht_opt = { state.dht.lock().await.as_ref().cloned() };
        if let Some(dht) = &dht_opt {
            if let Err(e) = dht.store_block(root_cid.clone(), root_block_data).await {
                error!("failed to store root block: {}", e);
                return Err(format!("failed to store root block: {}", e));
            }
        } else {
            return Err("DHT not running".into());
        }

        // Create minimal metadata (without file_data to avoid DHT size limits)
        let created_at = std::time::SystemTime::now()
            .duration_since(std::time::UNIX_EPOCH)
            .unwrap_or(std::time::Duration::from_secs(0))
            .as_secs();

        let metadata = dht::FileMetadata {
            merkle_root: merkle_root, // Store Merkle root for verification
            file_name: session.file_name.clone(),
            file_size: session.file_size,
            file_data: vec![], // Empty - data is stored in Bitswap blocks
            seeders: vec![],
            created_at,
            mime_type: None,
            is_encrypted: false,
            encryption_method: None,
            key_fingerprint: None,
            cids: Some(vec![root_cid.clone()]), // The root CID for retrieval
            encrypted_key_bundle: None,
            parent_hash: None,
            is_root: true,
            download_path: None,
            price: None,
            uploader_address: None,
            ftp_sources: None,
            http_sources: None,
            info_hash: None,
            trackers: None,
            ed2k_sources: None,
        };

        // Store complete file data locally for seeding
        let complete_file_data = session.file_data.clone();
        let file_name_for_storage = session.file_name.clone();

        // Clean up session before storing file data
        let file_hash = root_cid.to_string();
        upload_sessions.remove(&upload_id);

        // Release the upload_sessions lock before the async operation
        drop(upload_sessions);

        // Store file data in FileTransferService
        let ft = {
            let ft_guard = state.file_transfer.lock().await;
            ft_guard.as_ref().cloned()
        };
        if let Some(ft) = ft {
            ft.store_file_data(file_hash.clone(), file_name_for_storage, complete_file_data)
                .await;
        }

        // Publish to DHT
        if let Some(dht) = dht_opt {
            dht.publish_file(metadata.clone(), None).await?;
        } else {
            return Err("DHT not running".into());
        }

        Ok(Some(file_hash))
    } else {
        Ok(None)
    }
}

#[tauri::command]
async fn cancel_streaming_upload(
    upload_id: String,
    state: State<'_, AppState>,
) -> Result<(), String> {
    let mut upload_sessions = state.upload_sessions.lock().await;
    upload_sessions.remove(&upload_id);
    Ok(())
}

#[tauri::command]
async fn write_file(path: String, contents: Vec<u8>) -> Result<(), String> {
    tokio::fs::write(&path, contents)
        .await
        .map_err(|e| format!("Failed to write file: {}", e))?;
    Ok(())
}

#[tauri::command]
async fn get_file_transfer_events(state: State<'_, AppState>) -> Result<Vec<String>, String> {
    let ft = {
        let ft_guard = state.file_transfer.lock().await;
        ft_guard.as_ref().cloned()
    };

    if let Some(ft) = ft {
        let events = ft.drain_events(100).await;
        let mapped: Vec<String> = events
            .into_iter()
            .map(|e| match e {
                FileTransferEvent::FileUploaded {
                    file_hash,
                    file_name,
                } => {
                    format!("file_uploaded:{}:{}", file_hash, file_name)
                }
                FileTransferEvent::FileDownloaded { file_path } => {
                    format!("file_downloaded:{}", file_path)
                }
                FileTransferEvent::FileNotFound { file_hash } => {
                    format!("file_not_found:{}", file_hash)
                }
                FileTransferEvent::Error { message } => {
                    format!("error:{}", message)
                }
                FileTransferEvent::DownloadAttempt(snapshot) => {
                    match serde_json::to_string(&snapshot) {
                        Ok(json) => format!("download_attempt:{}", json),
                        Err(_) => "download_attempt:{}".to_string(),
                    }
                }
            })
            .collect();
        Ok(mapped)
    } else {
        Ok(vec![])
    }
}

#[tauri::command]
async fn get_download_metrics(
    state: State<'_, AppState>,
) -> Result<DownloadMetricsSnapshot, String> {
    let ft = {
        let ft_guard = state.file_transfer.lock().await;
        ft_guard.as_ref().cloned()
    };

    if let Some(ft) = ft {
        Ok(ft.download_metrics_snapshot().await)
    } else {
        Ok(DownloadMetricsSnapshot::default())
    }
}

async fn pump_file_transfer_events(app: tauri::AppHandle, ft: Arc<FileTransferService>) {
    loop {
        let events = ft.drain_events(64).await;
        if events.is_empty() {
            if Arc::strong_count(&ft) <= 1 {
                break;
            }
            sleep(Duration::from_millis(250)).await;
            continue;
        }

        for event in events {
            match event {
                FileTransferEvent::DownloadAttempt(snapshot) => {
                    if let Err(err) = app.emit("download_attempt", &snapshot) {
                        warn!("Failed to emit download_attempt event: {}", err);
                    }
                }
                other => {
                    if let Err(err) = app.emit("file_transfer_event", format!("{:?}", other)) {
                        warn!("Failed to emit file_transfer_event: {}", err);
                    }
                }
            }
        }
    }
}

async fn pump_multi_source_events(app: tauri::AppHandle, ms: Arc<MultiSourceDownloadService>) {
    loop {
        let events = ms.drain_events(64).await;
        if events.is_empty() {
            if Arc::strong_count(&ms) <= 1 {
                break;
            }
            sleep(Duration::from_millis(250)).await;
            continue;
        }

        for event in events {
            match &event {
                MultiSourceEvent::DownloadStarted {
                    file_hash: _,
                    total_peers: _,
                } => {
                    if let Err(err) = app.emit("multi_source_download_started", &event) {
                        warn!(
                            "Failed to emit multi_source_download_started event: {}",
                            err
                        );
                    }
                }
                MultiSourceEvent::ProgressUpdate {
                    file_hash: _,
                    progress,
                } => {
                    if let Err(err) = app.emit("multi_source_progress_update", progress) {
                        warn!("Failed to emit multi_source_progress_update event: {}", err);
                    }
                }
                MultiSourceEvent::DownloadCompleted {
                    file_hash: _,
                    output_path: _,
                    duration_secs: _,
                    average_speed_bps: _,
                } => {
                    if let Err(err) = app.emit("multi_source_download_completed", &event) {
                        warn!(
                            "Failed to emit multi_source_download_completed event: {}",
                            err
                        );
                    }
                }
                _ => {
                    if let Err(err) = app.emit("multi_source_event", &event) {
                        warn!("Failed to emit multi_source_event: {}", err);
                    }
                }
            }
        }
    }
}

#[tauri::command]
async fn start_multi_source_download(
    state: State<'_, AppState>,
    file_hash: String,
    output_path: String,
    max_peers: Option<usize>,
    chunk_size: Option<usize>,
) -> Result<String, String> {
    let ms = {
        let ms_guard = state.multi_source_download.lock().await;
        ms_guard.as_ref().cloned()
    };

    if let Some(multi_source_service) = ms {
        multi_source_service
            .start_download(file_hash.clone(), output_path, max_peers, chunk_size)
            .await?;

        Ok(format!("Multi-source download started for: {}", file_hash))
    } else {
        Err("Multi-source download service not available".to_string())
    }
}

#[tauri::command]
async fn cancel_multi_source_download(
    state: State<'_, AppState>,
    file_hash: String,
) -> Result<(), String> {
    let ms = {
        let ms_guard = state.multi_source_download.lock().await;
        ms_guard.as_ref().cloned()
    };

    if let Some(multi_source_service) = ms {
        multi_source_service.cancel_download(file_hash).await
    } else {
        Err("Multi-source download service not available".to_string())
    }
}

#[tauri::command]
async fn get_multi_source_progress(
    state: State<'_, AppState>,
    file_hash: String,
) -> Result<Option<MultiSourceProgress>, String> {
    let ms = {
        let ms_guard = state.multi_source_download.lock().await;
        ms_guard.as_ref().cloned()
    };

    if let Some(multi_source_service) = ms {
        Ok(multi_source_service.get_download_progress(&file_hash).await)
    } else {
        Err("Multi-source download service not available".to_string())
    }
}

#[tauri::command]
async fn update_proxy_latency(
    state: State<'_, AppState>,
    proxy_id: String,
    latency_ms: Option<u64>,
) -> Result<(), String> {
    let ms = {
        let ms_guard = state.multi_source_download.lock().await;
        ms_guard.as_ref().cloned()
    };

    if let Some(multi_source_service) = ms {
        multi_source_service
            .update_proxy_latency(proxy_id, latency_ms)
            .await;
        Ok(())
    } else {
        Err("Multi-source download service not available for proxy latency update".to_string())
    }
}

#[tauri::command]
async fn get_proxy_optimization_status(
    state: State<'_, AppState>,
) -> Result<serde_json::Value, String> {
    let ms = {
        let ms_guard = state.multi_source_download.lock().await;
        ms_guard.as_ref().cloned()
    };

    if let Some(multi_source_service) = ms {
        Ok(multi_source_service.get_proxy_optimization_status().await)
    } else {
        Err("Multi-source download service not available for proxy optimization status".to_string())
    }
}

#[tauri::command]
async fn download_file_multi_source(
    state: State<'_, AppState>,
    file_hash: String,
    output_path: String,
    prefer_multi_source: Option<bool>,
    max_peers: Option<usize>,
) -> Result<String, String> {
    let prefer_multi_source = prefer_multi_source.unwrap_or(true);

    // If multi-source is preferred and available, use it
    if prefer_multi_source {
        let ms = {
            let ms_guard = state.multi_source_download.lock().await;
            ms_guard.as_ref().cloned()
        };

        if let Some(multi_source_service) = ms {
            info!("Using multi-source download for file: {}", file_hash);
            return multi_source_service
                .start_download(file_hash.clone(), output_path, max_peers, None)
                .await
                .map(|_| format!("Multi-source download initiated for: {}", file_hash));
        }
    }

    // Fallback to original single-source download
    info!(
        "Falling back to single-source download for file: {}",
        file_hash
    );
    download_file_from_network(state, file_hash, output_path).await
}

#[tauri::command]
async fn encrypt_file_with_password(
    input_path: String,
    output_path: String,
    password: String,
) -> Result<encryption::EncryptionInfo, String> {
    use std::path::Path;

    let input = Path::new(&input_path);
    let output = Path::new(&output_path);

    if !input.exists() {
        return Err("Input file does not exist".to_string());
    }

    let result =
        encryption::FileEncryption::encrypt_file_with_password(input, output, &password).await?;

    Ok(result.encryption_info)
}

#[tauri::command]
async fn decrypt_file_with_password(
    input_path: String,
    output_path: String,
    password: String,
    encryption_info: encryption::EncryptionInfo,
) -> Result<u64, String> {
    use std::path::Path;

    let input = Path::new(&input_path);
    let output = Path::new(&output_path);

    if !input.exists() {
        return Err("Encrypted file does not exist".to_string());
    }

    encryption::FileEncryption::decrypt_file_with_password(
        input,
        output,
        &password,
        &encryption_info,
    )
    .await
}

#[tauri::command]
async fn encrypt_file_for_upload(
    input_path: String,
    password: Option<String>,
) -> Result<(String, encryption::EncryptionInfo), String> {
    use std::path::Path;

    let input = Path::new(&input_path);
    if !input.exists() {
        return Err("Input file does not exist".to_string());
    }

    // Create encrypted file in same directory with .enc extension
    let encrypted_path = input.with_extension("enc");

    let result = if let Some(pwd) = password {
        encryption::FileEncryption::encrypt_file_with_password(input, &encrypted_path, &pwd).await?
    } else {
        // Generate random key for no-password encryption
        let key = encryption::FileEncryption::generate_random_key();
        encryption::FileEncryption::encrypt_file(input, &encrypted_path, &key).await?
    };

    Ok((
        encrypted_path.to_string_lossy().to_string(),
        result.encryption_info,
    ))
}

#[tauri::command]
async fn search_file_metadata(
    state: State<'_, AppState>,
    file_hash: String,
    timeout_ms: Option<u64>,
) -> Result<(), String> {
    let dht = {
        let dht_guard = state.dht.lock().await;
        dht_guard.as_ref().cloned()
    };

    if let Some(dht) = dht {
        let timeout = timeout_ms.unwrap_or(10_000);
        dht.search_metadata(file_hash, timeout).await
    } else {
        Err("DHT node is not running".to_string())
    }
}

#[tauri::command]
async fn get_file_seeders(
    state: State<'_, AppState>,
    file_hash: String,
) -> Result<Vec<String>, String> {
    let dht = {
        let dht_guard = state.dht.lock().await;
        dht_guard.as_ref().cloned()
    };

    if let Some(dht_service) = dht {
        Ok(dht_service.get_seeders_for_file(&file_hash).await)
    } else {
        Err("DHT node is not running".to_string())
    }
}

#[tauri::command]
async fn get_available_storage() -> f64 {
    use std::time::Duration;
    use tokio::time::timeout;

    // On Windows, use the current directory's drive, on Unix use "/"
    let path = if cfg!(windows) {
        Path::new(".")
    } else {
        Path::new("/")
    };

    // Add timeout to prevent hanging - run in a blocking task with timeout
    let result = timeout(
        Duration::from_secs(5),
        tokio::task::spawn_blocking(move || {
            available_space(path).map(|space| space as f64 / 1024.0 / 1024.0 / 1024.0)
            // Convert to GB
        }),
    )
    .await;

    match result {
        Ok(Ok(storage_result)) => match storage_result {
            Ok(storage_gb) => {
                if storage_gb > 0.0 && storage_gb.is_finite() {
                    storage_gb.floor()
                } else {
                    warn!("Invalid storage value: {:.2}, using fallback", storage_gb);
                    100.0
                }
            }
            Err(e) => {
                warn!("Disk space check failed: {}, using fallback", e);
                100.0
            }
        },
        Ok(Err(e)) => {
            warn!("Task failed: {}, using fallback", e);
            100.0
        }
        Err(_) => {
            warn!("Failed to get available storage (timeout or error), using fallback");
            100.0
        }
    }
}

const DEFAULT_GETH_DATA_DIR: &str = "./bin/geth-data";

/// Robust disk space checking that tries multiple methods to avoid hanging
fn get_disk_space_robust(path: &std::path::Path) -> Result<f64, String> {
    use std::fs;
    use std::process::Command;

    // Method 1: Try fs2::available_space (can hang on Windows)
    match available_space(path) {
        Ok(space) => return Ok(space as f64 / 1024.0 / 1024.0 / 1024.0),
        Err(_) => {
            // Continue to other methods
        }
    }

    // Method 2: Try using system commands (Windows: wmic, Unix: df)
    #[cfg(windows)]
    {
        match Command::new("wmic")
            .args(&["logicaldisk", "where", "name='C:'", "get", "freespace"])
            .output()
        {
            Ok(output) => {
                if output.status.success() {
                    let stdout = String::from_utf8_lossy(&output.stdout);
                    for line in stdout.lines() {
                        let line = line.trim();
                        if let Ok(bytes) = line.parse::<u64>() {
                            return Ok(bytes as f64 / 1024.0 / 1024.0);
                        }
                    }
                }
            }
            Err(_) => {}
        }
    }

    #[cfg(unix)]
    {
        match Command::new("df").arg(path).arg("-k").output() {
            Ok(output) => {
                if output.status.success() {
                    let stdout = String::from_utf8_lossy(&output.stdout);
                    for line in stdout.lines().skip(1) {
                        let parts: Vec<&str> = line.split_whitespace().collect();
                        if parts.len() >= 4 {
                            if let Ok(kilobytes) = parts[3].parse::<u64>() {
                                return Ok(kilobytes as f64 / 1024.0 / 1024.0);
                            }
                        }
                    }
                }
            }
            Err(_) => {}
        }
    }

    // Method 3: Try filesystem metadata (less accurate but won't hang)
    match fs::metadata(path) {
        Ok(_) => {
            // If we can read metadata, assume we have at least some space
            // This is a fallback that won't hang
            return Ok(50.0); // Assume 50GB as safe fallback
        }
        Err(_) => {}
    }

    // Final fallback
    Err("Unable to determine available disk space".to_string())
}

#[derive(Serialize)]
#[serde(rename_all = "camelCase")]
struct GethStatusPayload {
    installed: bool,
    running: bool,
    binary_path: Option<String>,
    data_dir: String,
    data_dir_exists: bool,
    log_path: Option<String>,
    log_available: bool,
    log_lines: usize,
    version: Option<String>,
    last_logs: Vec<String>,
    last_updated: u64,
}

fn resolve_geth_data_dir(data_dir: &str) -> Result<PathBuf, String> {
    let dir = PathBuf::from(data_dir);
    if dir.is_absolute() {
        return Ok(dir);
    }

    let exe_dir = std::env::current_exe()
        .map_err(|e| format!("Failed to get executable path: {}", e))?
        .parent()
        .ok_or_else(|| "Failed to determine executable directory".to_string())?
        .to_path_buf();

    Ok(exe_dir.join(dir))
}

fn read_last_lines(path: &Path, max_lines: usize) -> Result<Vec<String>, String> {
    let file = File::open(path).map_err(|e| format!("Failed to open log file: {}", e))?;
    let reader = BufReader::new(file);
    let mut buffer = VecDeque::with_capacity(max_lines);

    for line in reader.lines() {
        let line = line.map_err(|e| format!("Failed to read log file: {}", e))?;
        if buffer.len() == max_lines {
            buffer.pop_front();
        }
        buffer.push_back(line);
    }

    Ok(buffer.into_iter().collect())
}

#[tauri::command]
async fn get_geth_status(
    state: State<'_, AppState>,
    data_dir: Option<String>,
    log_lines: Option<usize>,
) -> Result<GethStatusPayload, String> {
    let requested_lines = log_lines.unwrap_or(40).clamp(1, 200);
    let data_dir_value = data_dir.unwrap_or_else(|| DEFAULT_GETH_DATA_DIR.to_string());

    let running = {
        let geth = state.geth.lock().await;
        geth.is_running()
    };

    let downloader = state.downloader.clone();
    let geth_path = downloader.geth_path();
    let installed = geth_path.exists();
    let binary_path = installed.then(|| geth_path.to_string_lossy().into_owned());

    let data_path = resolve_geth_data_dir(&data_dir_value)?;
    let data_dir_exists = data_path.exists();
    let log_path = data_path.join("geth.log");
    let log_available = log_path.exists();

    let last_logs = if log_available {
        match read_last_lines(&log_path, requested_lines) {
            Ok(lines) => lines,
            Err(err) => {
                warn!("Failed to read geth logs: {}", err);
                Vec::new()
            }
        }
    } else {
        Vec::new()
    };

    let version = if installed {
        match Command::new(&geth_path).arg("version").output() {
            Ok(output) if output.status.success() => {
                let stdout = String::from_utf8_lossy(&output.stdout).trim().to_string();
                if stdout.is_empty() {
                    None
                } else {
                    Some(stdout)
                }
            }
            Ok(output) => {
                warn!(
                    "geth version command exited with status {:?}",
                    output.status.code()
                );
                None
            }
            Err(err) => {
                warn!("Failed to execute geth version: {}", err);
                None
            }
        }
    } else {
        None
    };

    let last_updated = SystemTime::now()
        .duration_since(UNIX_EPOCH)
        .unwrap_or_default()
        .as_secs();

    let log_path_string = if log_available {
        Some(log_path.to_string_lossy().into_owned())
    } else {
        None
    };

    Ok(GethStatusPayload {
        installed,
        running,
        binary_path,
        data_dir: data_dir_value,
        data_dir_exists,
        log_path: log_path_string,
        log_available,
        log_lines: requested_lines,
        version,
        last_logs,
        last_updated,
    })
}

#[tauri::command]
async fn logout(state: State<'_, AppState>) -> Result<(), ()> {
    let mut active_account = state.active_account.lock().await;
    *active_account = None;

    // Clear private key from memory
    let mut active_key = state.active_account_private_key.lock().await;
    *active_key = None;

    // Clear private key from WebRTC service
    if let Some(webrtc_service) = state.webrtc.lock().await.as_ref() {
        webrtc_service.set_active_private_key(None).await;
    }

    Ok(())
}

async fn get_active_account(state: &State<'_, AppState>) -> Result<String, String> {
    state
        .active_account
        .lock()
        .await
        .clone()
        .ok_or_else(|| "No account is currently active. Please log in.".to_string())
}

// --- 2FA Commands ---

#[derive(serde::Serialize)]
struct TotpSetup {
    secret: String,
    otpauth_url: String,
}

#[tauri::command]
fn generate_totp_secret() -> Result<TotpSetup, String> {
    // Customize the issuer and account name.
    // The account name should ideally be the user's identifier (e.g., email or username).
    let issuer = "Chiral Network".to_string();
    let account_name = "Chiral User".to_string(); // Generic name, as it's not tied to a specific account yet

    // Generate a new secret using random bytes
    use rand::RngCore;
    let mut rng = rand::thread_rng();
    let mut secret_bytes = [0u8; 20]; // 160-bit secret (recommended for SHA1)
    rng.fill_bytes(&mut secret_bytes);
    let secret = Secret::Raw(secret_bytes.to_vec());

    // Create a TOTP object.
    let totp = TOTP::new(
        Algorithm::SHA1,
        6,  // 6 digits
        1,  // 1 second tolerance
        30, // 30 second step
        secret.to_bytes().map_err(|e| e.to_string())?,
        Some(issuer),
        account_name,
    )
    .map_err(|e| e.to_string())?;

    let otpauth_url = totp.get_url();
    // For totp-rs v5+, use to_encoded() to get the base32 string
    let secret_string = secret.to_encoded().to_string();

    Ok(TotpSetup {
        secret: secret_string,
        otpauth_url,
    })
}

#[tauri::command]
async fn is_2fa_enabled(state: State<'_, AppState>) -> Result<bool, String> {
    let address = get_active_account(&state).await?;
    let keystore = Keystore::load()?;
    Ok(keystore.is_2fa_enabled(&address)?)
}

#[tauri::command]
async fn verify_and_enable_totp(
    secret: String,
    code: String,
    password: String, // Password needed to encrypt the secret
    state: State<'_, AppState>,
) -> Result<bool, String> {
    let address = get_active_account(&state).await?;

    // 1. Verify the code against the provided secret first.
    // Create a Secret enum from the base32 string, then get its raw bytes.
    let secret_bytes = Secret::Encoded(secret.clone());
    let totp = TOTP::new(
        Algorithm::SHA1,
        6,
        1,
        30,
        secret_bytes.to_bytes().map_err(|e| e.to_string())?,
        Some("Chiral Network".to_string()),
        address.clone(),
    )
    .map_err(|e| e.to_string())?;

    if !totp.check_current(&code).unwrap_or(false) {
        return Ok(false); // Code is invalid, don't enable.
    }

    // 2. Code is valid, so save the secret to the keystore.
    let mut keystore = Keystore::load()?;
    keystore.set_2fa_secret(&address, &secret, &password)?;

    Ok(true)
}

#[tauri::command]
async fn verify_totp_code(
    code: String,
    password: String, // Password needed to decrypt the secret
    state: State<'_, AppState>,
) -> Result<bool, String> {
    let address = get_active_account(&state).await?;
    let keystore = Keystore::load()?;

    // 1. Retrieve the secret from the keystore.
    let secret_b32 = keystore
        .get_2fa_secret(&address, &password)?
        .ok_or_else(|| "2FA is not enabled for this account.".to_string())?;

    // 2. Verify the provided code against the stored secret.
    // Create a Secret enum from the base32 string, then get its raw bytes.
    let secret_bytes = Secret::Encoded(secret_b32);
    let totp = TOTP::new(
        Algorithm::SHA1,
        6,
        1,
        30,
        secret_bytes.to_bytes().map_err(|e| e.to_string())?,
        Some("Chiral Network".to_string()),
        address.clone(),
    )
    .map_err(|e| e.to_string())?;

    Ok(totp.check_current(&code).unwrap_or(false))
}

#[tauri::command]
async fn disable_2fa(password: String, state: State<'_, AppState>) -> Result<(), String> {
    let address = get_active_account(&state).await?;
    let mut keystore = Keystore::load()?;
    keystore.remove_2fa_secret(&address, &password)?;
    Ok(())
}

// Peer Selection Commands

#[tauri::command]
async fn get_recommended_peers_for_file(
    state: State<'_, AppState>,
    file_hash: String,
    file_size: u64,
    require_encryption: bool,
) -> Result<Vec<String>, String> {
    let dht_guard = state.dht.lock().await;
    if let Some(ref dht) = *dht_guard {
        Ok(dht
            .get_recommended_peers_for_download(&file_hash, file_size, require_encryption)
            .await)
    } else {
        Err("DHT service not available".to_string())
    }
}

#[tauri::command]
async fn record_transfer_success(
    state: State<'_, AppState>,
    peer_id: String,
    bytes: u64,
    duration_ms: u64,
) -> Result<(), String> {
    let dht_guard = state.dht.lock().await;
    if let Some(ref dht) = *dht_guard {
        dht.record_transfer_success(&peer_id, bytes, duration_ms)
            .await;
        Ok(())
    } else {
        Err("DHT service not available".to_string())
    }
}

#[tauri::command]
async fn record_transfer_failure(
    state: State<'_, AppState>,
    peer_id: String,
    error: String,
) -> Result<(), String> {
    let dht_guard = state.dht.lock().await;
    if let Some(ref dht) = *dht_guard {
        dht.record_transfer_failure(&peer_id, &error).await;
        Ok(())
    } else {
        Err("DHT service not available".to_string())
    }
}

#[tauri::command]
async fn get_peer_metrics(
    state: State<'_, AppState>,
) -> Result<Vec<crate::peer_selection::PeerMetrics>, String> {
    let dht_guard = state.dht.lock().await;
    if let Some(ref dht) = *dht_guard {
        Ok(dht.get_peer_metrics().await)
    } else {
        Err("DHT service not available".to_string())
    }
}

#[tauri::command]
async fn report_malicious_peer(
    peer_id: String,
    severity: String,
    state: State<'_, AppState>,
) -> Result<(), String> {
    let dht_guard = state.dht.lock().await;
    if let Some(ref dht) = *dht_guard {
        dht.report_malicious_peer(&peer_id, &severity).await;
        Ok(())
    } else {
        Err("DHT service not available".to_string())
    }
}

#[tauri::command]
async fn select_peers_with_strategy(
    state: State<'_, AppState>,
    available_peers: Vec<String>,
    count: usize,
    strategy: String,
    require_encryption: bool,
    blacklisted_peers: Vec<String>,
) -> Result<Vec<String>, String> {
    use crate::peer_selection::SelectionStrategy;

    let selection_strategy = match strategy.as_str() {
        "fastest" => SelectionStrategy::FastestFirst,
        "reliable" => SelectionStrategy::MostReliable,
        "bandwidth" => SelectionStrategy::HighestBandwidth,
        "balanced" => SelectionStrategy::Balanced,
        "encryption" => SelectionStrategy::EncryptionPreferred,
        "load_balanced" => SelectionStrategy::LoadBalanced,
        _ => SelectionStrategy::Balanced,
    };

    let filtered_peers: Vec<String> = available_peers
        .into_iter()
        .filter(|peer| !blacklisted_peers.contains(peer))
        .collect();

    let dht_guard = state.dht.lock().await;
    if let Some(ref dht) = *dht_guard {
        Ok(dht
            .select_peers_with_strategy(
                &filtered_peers,
                count,
                selection_strategy,
                require_encryption,
            )
            .await)
    } else {
        Err("DHT service not available".to_string())
    }
}

#[tauri::command]
async fn set_peer_encryption_support(
    state: State<'_, AppState>,
    peer_id: String,
    supported: bool,
) -> Result<(), String> {
    let dht_guard = state.dht.lock().await;
    if let Some(ref dht) = *dht_guard {
        dht.set_peer_encryption_support(&peer_id, supported).await;
        Ok(())
    } else {
        Err("DHT service not available".to_string())
    }
}

#[tauri::command]
async fn cleanup_inactive_peers(
    state: State<'_, AppState>,
    max_age_seconds: u64,
) -> Result<(), String> {
    let dht_guard = state.dht.lock().await;
    if let Some(ref dht) = *dht_guard {
        dht.cleanup_inactive_peers(max_age_seconds).await;
        Ok(())
    } else {
        Err("DHT service not available".to_string())
    }
}

#[tauri::command]
async fn send_chiral_transaction(
    state: State<'_, AppState>,
    to_address: String,
    amount: f64,
) -> Result<String, String> {
    // Get the active account address
    let account = get_active_account(&state).await?;

    // Get the private key from state
    let private_key = {
        let key_guard = state.active_account_private_key.lock().await;
        key_guard
            .clone()
            .ok_or("No private key available. Please log in again.")?
    };

    let tx_hash = ethereum::send_transaction(&account, &to_address, amount, &private_key).await?;

    Ok(tx_hash)
}

#[tauri::command]
async fn queue_transaction(
    app: tauri::AppHandle,
    state: State<'_, AppState>,
    to_address: String,
    amount: f64,
) -> Result<String, String> {
    // Validate account is logged in
    let account = get_active_account(&state).await?;

    // Generate unique transaction ID
    let tx_id = format!(
        "tx_{}",
        SystemTime::now()
            .duration_since(UNIX_EPOCH)
            .unwrap_or(Duration::from_secs(0))
            .as_millis()
    );

    // Create queued transaction
    let queued_tx = QueuedTransaction {
        id: tx_id.clone(),
        to_address,
        amount,
        timestamp: SystemTime::now()
            .duration_since(UNIX_EPOCH)
            .unwrap_or(Duration::from_secs(0))
            .as_secs(),
    };

    // Add to queue
    {
        let mut queue = state.transaction_queue.lock().await;
        queue.push_back(queued_tx);
    }

    // Start processor if not running
    {
        let mut processor_guard = state.transaction_processor.lock().await;
        if processor_guard.is_none() {
            let app_handle = app.clone();
            let queue_arc = state.transaction_queue.clone();
            let processing_arc = state.processing_transaction.clone();

            // Clone the Arc references we need instead of borrowing state
            let active_account_arc = state.active_account.clone();
            let active_key_arc = state.active_account_private_key.clone();

            let handle = tokio::spawn(async move {
                process_transaction_queue(
                    app_handle,
                    queue_arc,
                    processing_arc,
                    active_account_arc,
                    active_key_arc,
                )
                .await;
            });

            *processor_guard = Some(handle);
        }
    }

    Ok(tx_id)
}

async fn process_transaction_queue(
    app: tauri::AppHandle,
    queue: Arc<Mutex<VecDeque<QueuedTransaction>>>,
    processing: Arc<Mutex<bool>>,
    active_account: Arc<Mutex<Option<String>>>,
    active_private_key: Arc<Mutex<Option<String>>>,
) {
    loop {
        // Check if already processing
        {
            let is_processing = processing.lock().await;
            if *is_processing {
                tokio::time::sleep(Duration::from_millis(500)).await;
                continue;
            }
        }

        // Get next transaction from queue
        let next_tx = {
            let mut queue_guard = queue.lock().await;
            queue_guard.pop_front()
        };

        if let Some(tx) = next_tx {
            // Mark as processing
            {
                let mut is_processing = processing.lock().await;
                *is_processing = true;
            }

            // Emit queue status
            let _ = app.emit("transaction_queue_processing", &tx.id);

            // Get account and private key from the Arc references
            let account_opt = {
                let account_guard = active_account.lock().await;
                account_guard.clone()
            };

            let private_key_opt = {
                let key_guard = active_private_key.lock().await;
                key_guard.clone()
            };

            match (account_opt, private_key_opt) {
                (Some(account), Some(private_key)) => {
                    // Process transaction
                    match ethereum::send_transaction(
                        &account,
                        &tx.to_address,
                        tx.amount,
                        &private_key,
                    )
                    .await
                    {
                        Ok(tx_hash) => {
                            // Success - emit event
                            let _ = app.emit(
                                "transaction_sent",
                                serde_json::json!({
                                    "id": tx.id,
                                    "txHash": tx_hash,
                                    "to": tx.to_address,
                                    "amount": tx.amount,
                                }),
                            );

                            // Wait a bit before processing next (to ensure nonce increments)
                            tokio::time::sleep(Duration::from_secs(2)).await;
                        }
                        Err(e) => {
                            // Error - emit event
                            warn!("Transaction failed: {}", e);
                            let _ = app.emit(
                                "transaction_failed",
                                serde_json::json!({
                                    "id": tx.id,
                                    "error": e,
                                    "to": tx.to_address,
                                    "amount": tx.amount,
                                }),
                            );
                        }
                    }
                }
                _ => {
                    // No account or private key - user logged out
                    warn!("Cannot process transaction - user logged out");
                    let _ = app.emit(
                        "transaction_failed",
                        serde_json::json!({
                            "id": tx.id,
                            "error": "User logged out",
                            "to": tx.to_address,
                            "amount": tx.amount,
                        }),
                    );
                }
            }

            // Mark as not processing
            {
                let mut is_processing = processing.lock().await;
                *is_processing = false;
            }
        } else {
            // Queue is empty, sleep
            tokio::time::sleep(Duration::from_millis(500)).await;
        }
    }
}

#[tauri::command]
async fn get_transaction_queue_status(
    state: State<'_, AppState>,
) -> Result<serde_json::Value, String> {
    let queue = state.transaction_queue.lock().await;
    let processing = state.processing_transaction.lock().await;

    Ok(serde_json::json!({
        "queueLength": queue.len(),
        "isProcessing": *processing,
        "transactions": queue.iter().map(|tx| serde_json::json!({
            "id": tx.id,
            "to": tx.to_address,
            "amount": tx.amount,
            "timestamp": tx.timestamp,
        })).collect::<Vec<_>>(),
    }))
}

// Analytics commands
#[tauri::command]
async fn get_bandwidth_stats(
    state: State<'_, AppState>,
) -> Result<analytics::BandwidthStats, String> {
    Ok(state.analytics.get_bandwidth_stats().await)
}

#[tauri::command]
async fn get_bandwidth_history(
    state: State<'_, AppState>,
    limit: Option<usize>,
) -> Result<Vec<analytics::BandwidthDataPoint>, String> {
    Ok(state.analytics.get_bandwidth_history(limit).await)
}

#[tauri::command]
async fn get_performance_metrics(
    state: State<'_, AppState>,
) -> Result<analytics::PerformanceMetrics, String> {
    Ok(state.analytics.get_performance_metrics().await)
}

#[tauri::command]
async fn get_network_activity(
    state: State<'_, AppState>,
) -> Result<analytics::NetworkActivity, String> {
    Ok(state.analytics.get_network_activity().await)
}

#[tauri::command]
async fn get_resource_contribution(
    state: State<'_, AppState>,
) -> Result<analytics::ResourceContribution, String> {
    Ok(state.analytics.get_resource_contribution().await)
}

#[tauri::command]
async fn get_contribution_history(
    state: State<'_, AppState>,
    limit: Option<usize>,
) -> Result<Vec<analytics::ContributionDataPoint>, String> {
    Ok(state.analytics.get_contribution_history(limit).await)
}

#[tauri::command]
async fn reset_analytics(state: State<'_, AppState>) -> Result<(), String> {
    state.analytics.reset_stats().await;
    Ok(())
}

<<<<<<< HEAD
// Logger configuration commands
/// Saves application settings to a JSON file in the app data directory
#[tauri::command]
async fn save_app_settings(
    app: tauri::AppHandle,
    settings_json: String,
) -> Result<(), String> {
    let app_data_dir = app
        .path()
        .app_data_dir()
        .map_err(|e| format!("Failed to get app data directory: {}", e))?;
    
    // Ensure the directory exists
    std::fs::create_dir_all(&app_data_dir)
        .map_err(|e| format!("Failed to create app data directory: {}", e))?;
    
    let settings_file = app_data_dir.join("settings.json");
    
    std::fs::write(&settings_file, settings_json)
        .map_err(|e| format!("Failed to write settings file: {}", e))?;
    
    info!("Settings saved to: {}", settings_file.display());
    Ok(())
}

/// Updates the file logger configuration at runtime.
/// This allows enabling/disabling file logging and changing log rotation settings
/// without restarting the application.
/// 
/// All existing `info!()`, `debug!()`, `error!()` etc. calls throughout the codebase
/// will automatically be captured and written to the log files when enabled.
/// 
/// Logs are always written to the AppData directory, not the user's storage directory.
/// 
/// Note: The tracing subscriber is initialized at startup, so changes to enable/disable
/// logging will only affect whether logs are written to disk. Console logging remains active.
#[tauri::command]
async fn update_log_config(
    app: tauri::AppHandle,
    max_log_size_mb: u64,
    enabled: bool,
    state: State<'_, AppState>,
) -> Result<(), String> {
    // Get the app data directory (not the user's storage directory)
    let app_data_dir = app
        .path()
        .app_data_dir()
        .map_err(|e| format!("Failed to get app data directory: {}", e))?;
    
    let logs_dir = app_data_dir.join("logs");
    let config = logger::LogConfig::new(&logs_dir, max_log_size_mb, enabled);
    
    let logger_lock = state.file_logger.lock().await;
    if let Some(ref writer) = *logger_lock {
        writer.update_config(config).map_err(|e| e.to_string())?;
        
        if enabled {
            info!("File logging enabled: {} (max size: {} MB)", logs_dir.display(), max_log_size_mb);
            // Force a write to create the log file if it doesn't exist
            info!("Logger configuration updated");
        } else {
            info!("File logging disabled");
        }
    } else {
        return Err("File logger not initialized. Please restart the application.".to_string());
    }
    
    Ok(())
}

/// Get the directory where logs are stored
#[tauri::command]
fn get_logs_directory(app: tauri::AppHandle) -> Result<String, String> {
    let app_data_dir = app
        .path()
        .app_data_dir()
        .map_err(|e| format!("Failed to get app data directory: {}", e))?;
    
    let logs_dir = app_data_dir.join("logs");
    Ok(logs_dir.to_string_lossy().to_string())
}
=======
#[tauri::command]
async fn reset_network_services(state: State<'_, AppState>) -> Result<(), String> {
    // Stop DHT if running
    if let Some(dht) = state.dht.lock().await.as_ref() {
        let _ = dht.shutdown().await;
    }
    *state.dht.lock().await = None;

    // Stop WebRTC if running (just clear the reference)
    *state.webrtc.lock().await = None;

    // Stop file transfer service (just clear the reference)
    *state.file_transfer.lock().await = None;

    // Stop multi-source download service (just clear the reference)
    *state.multi_source_download.lock().await = None;

    // Stop any running pumps
    *state.file_transfer_pump.lock().await = None;
    *state.multi_source_pump.lock().await = None;
    Ok(())
}

>>>>>>> 4025d7ad
// ============================================================================
// HTTP Server Commands - Serve files via HTTP protocol
// ============================================================================

/// Start HTTP server for serving encrypted chunks and file manifests
///
/// The server will listen on the specified port and serve files that have been
/// registered via `register_file()`.
///
/// Returns the actual bound address (useful if port 0 was used for auto-assignment)
#[tauri::command]
async fn start_http_server(
    state: State<'_, AppState>,
    port: u16,
) -> Result<String, String> {
    // Check if server is already running
    {
        let addr_lock = state.http_server_addr.lock().await;
        if addr_lock.is_some() {
            return Err("HTTP server is already running".to_string());
        }
    }

    let bind_addr: std::net::SocketAddr = ([0, 0, 0, 0], port).into();

    tracing::info!("Starting HTTP server on {}", bind_addr);

    // Start the server
    let server_state = state.http_server_state.clone();
    let bound_addr = http_server::start_server(server_state, bind_addr)
        .await
        .map_err(|e| format!("Failed to start HTTP server: {}", e))?;

    // Store the bound address
    {
        let mut addr_lock = state.http_server_addr.lock().await;
        *addr_lock = Some(bound_addr);
    }

    Ok(format!("http://{}", bound_addr))
}

/// Stop HTTP server
#[tauri::command]
async fn stop_http_server(state: State<'_, AppState>) -> Result<(), String> {
    let mut addr_lock = state.http_server_addr.lock().await;

    if addr_lock.is_none() {
        return Err("HTTP server is not running".to_string());
    }

    tracing::info!("Stopping HTTP server");

    // TODO: Implement graceful shutdown
    // For now, just clear the address (server task will continue running)
    *addr_lock = None;

    Ok(())
}

/// Get HTTP server status
#[tauri::command]
async fn get_http_server_status(
    state: State<'_, AppState>,
) -> Result<serde_json::Value, String> {
    let addr_lock = state.http_server_addr.lock().await;

    match &*addr_lock {
        Some(addr) => Ok(serde_json::json!({
            "running": true,
            "address": format!("http://{}", addr)
        })),
        None => Ok(serde_json::json!({
            "running": false,
            "address": null
        })),
    }
}

/// Download a file via HTTP protocol using Range requests
///
/// This uses HTTP Range headers (RFC 7233) to download file chunks in parallel,
/// without requiring pre-chunking or manifest endpoints.
///
/// Flow:
/// 1. Fetch file metadata from HTTP server
/// 2. Calculate byte ranges (256KB chunks)
/// 3. Download chunks in parallel using Range headers
/// 4. Reassemble chunks into final file
///
/// Files are downloaded as-is (encrypted if they were encrypted).
/// Decryption happens at a higher level when needed.
///
/// Emits `http_download_progress` events with progress updates.
#[tauri::command]
async fn download_file_http(
    app: tauri::AppHandle,
    seeder_url: String,
    merkle_root: String,
    output_path: String,
) -> Result<(), String> {
    tracing::info!(
        "Starting HTTP Range-based download: {} from {}",
        merkle_root,
        seeder_url
    );

    // Create progress channel
    let (progress_tx, mut progress_rx) = tokio::sync::mpsc::channel(100);

    // Spawn progress event emitter
    let app_handle = app.clone();
    tokio::spawn(async move {
        while let Some(progress) = progress_rx.recv().await {
            let _ = app_handle.emit("http_download_progress", &progress);
        }
    });

    // Create HTTP download client (Range-based, no chunk storage needed)
    let client = http_download::HttpDownloadClient::new();

    // Start download using Range requests
    client
        .download_file(
            &seeder_url,
            &merkle_root,
            std::path::Path::new(&output_path),
            Some(progress_tx),
        )
        .await?;

    tracing::info!("HTTP download completed: {}", output_path);

    Ok(())
}

#[cfg(not(test))]
fn main() {
    // Don't initialize tracing subscriber here - we'll do it in setup() after loading settings
    // so we can configure file logging properly
    
    // Parse command line arguments
    use clap::Parser;
    let args = headless::CliArgs::parse();

    // For headless mode, initialize basic console logging
    if args.headless {
        use tracing_subscriber::{fmt, prelude::*, EnvFilter};
        let mut filter = EnvFilter::from_default_env();
        
        // Add directives with safe fallback
        if let Ok(directive) = "chiral_network=info".parse() {
            filter = filter.add_directive(directive);
        }
        if let Ok(directive) = "libp2p=warn".parse() {
            filter = filter.add_directive(directive);
        }
        if let Ok(directive) = "libp2p_kad=warn".parse() {
            filter = filter.add_directive(directive);
        }
        if let Ok(directive) = "libp2p_swarm=warn".parse() {
            filter = filter.add_directive(directive);
        }
        if let Ok(directive) = "libp2p_mdns=warn".parse() {
            filter = filter.add_directive(directive);
        }
        
        tracing_subscriber::registry()
            .with(fmt::layer())
            .with(filter)
            .init();
            
        println!("Running in headless mode...");

        // Create a tokio runtime for async operations
        let runtime = tokio::runtime::Runtime::new().expect("Failed to create tokio runtime");

        // Run the headless mode
        if let Err(e) = runtime.block_on(headless::run_headless(args)) {
            eprintln!("Error in headless mode: {}", e);
            std::process::exit(1);
        }
        return;
    }

    println!("Starting Chiral Network...");

    tauri::Builder::default()
        .plugin(tauri_plugin_fs::init())
        .manage(AppState {
            geth: Mutex::new(GethProcess::new()),
            downloader: Arc::new(GethDownloader::new()),
            miner_address: Mutex::new(None),
            active_account: Arc::new(Mutex::new(None)),
            active_account_private_key: Arc::new(Mutex::new(None)),
            rpc_url: Mutex::new("http://127.0.0.1:8545".to_string()),
            dht: Mutex::new(None),
            file_transfer: Mutex::new(None),
            webrtc: Mutex::new(None),
            multi_source_download: Mutex::new(None),
            keystore: Arc::new(Mutex::new(
                Keystore::load().unwrap_or_else(|_| Keystore::new()),
            )),
            proxies: Arc::new(Mutex::new(Vec::new())),
            privacy_proxies: Arc::new(Mutex::new(Vec::new())),
            file_transfer_pump: Mutex::new(None),
            multi_source_pump: Mutex::new(None),
            socks5_proxy_cli: Mutex::new(args.socks5_proxy),
            analytics: Arc::new(analytics::AnalyticsService::new()),
            bandwidth: Arc::new(BandwidthController::new()),

            // Initialize transaction queue
            transaction_queue: Arc::new(Mutex::new(VecDeque::new())),
            transaction_processor: Mutex::new(None),
            processing_transaction: Arc::new(Mutex::new(false)),

            // Initialize upload sessions
            upload_sessions: Arc::new(Mutex::new(std::collections::HashMap::new())),

            // Initialize proxy authentication tokens
            proxy_auth_tokens: Arc::new(Mutex::new(std::collections::HashMap::new())),

            // Initialize HTTP server state (uses same storage as FileTransferService)
            http_server_state: Arc::new(http_server::HttpServerState::new({
                // Use same storage directory as FileTransferService (files/, not chunks/)
                use directories::ProjectDirs;
                ProjectDirs::from("com", "chiral-network", "chiral-network")
                    .map(|dirs| dirs.data_dir().join("files"))
                    .unwrap_or_else(|| std::env::current_dir().unwrap().join("files"))
            })),
            http_server_addr: Arc::new(Mutex::new(None)),

            // Initialize stream authentication
            stream_auth: Arc::new(Mutex::new(crate::stream_auth::StreamAuthService::new())),

            // Initialize the new map for AES keys
            canonical_aes_keys: Arc::new(Mutex::new(std::collections::HashMap::new())),

            // Proof-of-Storage watcher background handle and contract address
            // make these clonable so we can .clone() and move into spawned tasks
            proof_watcher: Arc::new(Mutex::new(None)),
            proof_contract_address: Arc::new(Mutex::new(None)),

            // Relay reputation statistics
            relay_reputation: Arc::new(Mutex::new(std::collections::HashMap::new())),

            // Relay aliases
            relay_aliases: Arc::new(Mutex::new(std::collections::HashMap::new())),
<<<<<<< HEAD
        
=======

>>>>>>> 4025d7ad
            // Protocol Manager with BitTorrent support
            protocol_manager: {
                let mut manager = ProtocolManager::new();
                
                // Create default download directory
                let download_dir = directories::ProjectDirs::from("com", "chiral-network", "chiral-network")
                    .map(|dirs| dirs.data_dir().join("downloads"))
                    .unwrap_or_else(|| std::env::current_dir().unwrap().join("downloads"));
                
                // Ensure download directory exists
                if let Err(e) = std::fs::create_dir_all(&download_dir) {
                    eprintln!("Failed to create download directory: {}", e);
                }
                
                // Register BitTorrent handler
                let bittorrent_handler = Arc::new(bittorrent_handler::BitTorrentHandler::new(download_dir.clone()));
                manager.register(bittorrent_handler);
                
                Arc::new(manager)
            },

<<<<<<< HEAD
          // File logger - will be initialized in setup phase after loading settings
            file_logger: Arc::new(Mutex::new(None)),
          
=======
            // BitTorrent handler for creating and seeding torrents
            bittorrent_handler: {
                let download_dir = directories::ProjectDirs::from("com", "chiral-network", "chiral-network")
                    .map(|dirs| dirs.data_dir().join("downloads"))
                    .unwrap_or_else(|| std::env::current_dir().unwrap().join("downloads"));
                Arc::new(bittorrent_handler::BitTorrentHandler::new(download_dir))
            },
>>>>>>> 4025d7ad
        })
        .invoke_handler(tauri::generate_handler![
            create_chiral_account,
            import_chiral_account,
            has_active_account,
            get_user_balance,
            can_afford_download,
            process_download_payment,
            record_download_payment,
            record_seeder_payment,
            check_payment_notifications,
            get_network_peer_count,
            start_geth_node,
            stop_geth_node,
            save_account_to_keystore,
            load_account_from_keystore,
            list_keystore_accounts,
            pool::discover_mining_pools,
            pool::create_mining_pool,
            pool::join_mining_pool,
            pool::leave_mining_pool,
            pool::get_current_pool_info,
            pool::get_pool_stats,
            pool::update_pool_discovery,
            get_disk_space,
            send_chiral_transaction,
            queue_transaction,
            get_transaction_queue_status,
            get_cpu_temperature,
            get_power_consumption,
            download,
            seed,
            create_and_seed_torrent,
            is_geth_running,
            check_geth_binary,
            get_geth_status,
            download_geth_binary,
            set_miner_address,
            start_miner,
            stop_miner,
            get_miner_status,
            get_miner_hashrate,
            get_current_block,
            get_network_stats,
            get_miner_logs,
            get_miner_performance,
            get_blocks_mined,
            get_recent_mined_blocks_pub,
            get_cpu_temperature,
            start_dht_node,
            stop_dht_node,
            stop_publishing_file,
            search_file_metadata,
            get_file_seeders,
            connect_to_peer,
            get_dht_events,
            detect_locale,
            get_default_storage_path,
            check_directory_exists,
            ensure_directory_exists,
            get_dht_health,
            get_dht_peer_count,
            get_dht_peer_id,
            is_dht_running,
            get_dht_connected_peers,
            send_dht_message,
            start_file_transfer_service,
            download_file_from_network,
            upload_file_to_network,
            start_ftp_download,
            download_blocks_from_network,
            start_multi_source_download,
            cancel_multi_source_download,
            get_multi_source_progress,
            update_proxy_latency,
            get_proxy_optimization_status,
            download_file_multi_source,
            get_file_transfer_events,
            write_file,
            get_download_metrics,
            encrypt_file_with_password,
            decrypt_file_with_password,
            encrypt_file_for_upload,
            show_in_folder,
            get_available_storage,
            proxy_connect,
            proxy_disconnect,
            proxy_remove,
            proxy_echo,
            list_proxies,
            enable_privacy_routing,
            disable_privacy_routing,
            get_bootstrap_nodes_command,
            generate_totp_secret,
            is_2fa_enabled,
            verify_and_enable_totp,
            verify_totp_code,
            logout,
            disable_2fa,
            get_recommended_peers_for_file,
            record_transfer_success,
            record_transfer_failure,
            get_peer_metrics,
            report_malicious_peer,
            select_peers_with_strategy,
            set_peer_encryption_support,
            cleanup_inactive_peers,
            upload_file,
            test_backend_connection,
            set_bandwidth_limits,
            establish_webrtc_connection,
            send_webrtc_file_request,
            get_webrtc_connection_status,
            disconnect_from_peer,
            start_streaming_upload,
            upload_file_chunk,
            cancel_streaming_upload,
            get_bandwidth_stats,
            get_bandwidth_history,
            get_performance_metrics,
            get_network_activity,
            get_resource_contribution,
            get_contribution_history,
            reset_analytics,
            reset_network_services,
            // HTTP server commands
            start_http_server,
            stop_http_server,
            get_http_server_status,
            download_file_http,
            save_temp_file_for_upload,
            get_file_size,
            encrypt_file_for_self_upload,
            encrypt_file_for_recipient,
            //request_file_access,
            upload_and_publish_file,
            decrypt_and_reassemble_file,
            create_auth_session,
            verify_stream_auth,
            generate_hmac_key,
            cleanup_auth_sessions,
            initiate_hmac_key_exchange,
            respond_to_hmac_key_exchange,
            confirm_hmac_key_exchange,
            finalize_hmac_key_exchange,
            get_hmac_exchange_status,
            get_active_hmac_exchanges,
            generate_proxy_auth_token,
            validate_proxy_auth_token,
            revoke_proxy_auth_token,
            cleanup_expired_proxy_auth_tokens,
            get_file_data,
            store_file_data,
            start_proof_of_storage_watcher,
            stop_proof_of_storage_watcher,
            get_relay_reputation_stats,
            set_relay_alias,
            get_relay_alias,
            save_app_settings,
            update_log_config,
            get_logs_directory,
            check_directory_exists,
            get_multiaddresses,
            clear_seed_list,
            get_full_network_stats
        ])
        .plugin(tauri_plugin_process::init())
        .plugin(tauri_plugin_os::init())
        .plugin(tauri_plugin_shell::init())
        .plugin(tauri_plugin_dialog::init())
        .plugin(tauri_plugin_store::Builder::default().build())
        .on_window_event(|window, event| {
            if let tauri::WindowEvent::Destroyed = event {
                // When window is destroyed, stop geth
                if let Some(state) = window.app_handle().try_state::<AppState>() {
                    if let Ok(mut geth) = state.geth.try_lock() {
                        let _ = geth.stop();
                        println!("Geth node stopped on window destroy");
                    }
                }
            }
        })
        .setup(|app| {
            // Load settings from disk
            println!("Loading settings from app data directory...");
            let settings = load_settings_from_file(&app.handle());
            println!("Settings loaded: enable_file_logging={}, max_log_size_mb={}", 
                  settings.enable_file_logging, settings.max_log_size_mb);
            
            // Initialize tracing subscriber with console output and optionally file output
            use tracing_subscriber::{fmt, prelude::*, EnvFilter};
            
            let env_filter = {
                #[cfg(debug_assertions)]
                {
                    EnvFilter::from_default_env()
                        .add_directive("chiral_network=info".parse().unwrap())
                        .add_directive("libp2p=warn".parse().unwrap())
                        .add_directive("libp2p_kad=warn".parse().unwrap())
                        .add_directive("libp2p_swarm=warn".parse().unwrap())
                        .add_directive("libp2p_mdns=warn".parse().unwrap())
                }
                #[cfg(not(debug_assertions))]
                {
                    EnvFilter::from_default_env()
                        .add_directive("chiral_network=warn".parse().unwrap())
                        .add_directive("libp2p=error".parse().unwrap())
                }
            };
            
            // Always create file logger (even if disabled) so it can be enabled/disabled later
            let app_data_dir = app.path().app_data_dir()
                .expect("Failed to get app data directory");
            let logs_dir = app_data_dir.join("logs");
            
            println!("Initializing file logger at: {}", logs_dir.display());
            
            let log_config = logger::LogConfig::new(&logs_dir, settings.max_log_size_mb, settings.enable_file_logging);
            
            let file_logger_writer = match logger::RotatingFileWriter::new(log_config) {
                Ok(writer) => {
                    let thread_safe_writer = logger::ThreadSafeWriter::new(writer);
                    println!("File logger initialized successfully (enabled: {})", settings.enable_file_logging);
                    Some(thread_safe_writer)
                }
                Err(e) => {
                    eprintln!("Failed to initialize file logger: {}", e);
                    None
                }
            };
            
            // Initialize tracing subscriber with both console and file output
            // File output will only write if enabled in config
            if let Some(ref file_writer) = file_logger_writer {
                tracing_subscriber::registry()
                    .with(fmt::layer()) // Console output
                    .with(fmt::layer().with_writer(file_writer.clone())) // File output (respects enabled flag)
                    .with(env_filter)
                    .init();
            } else {
                tracing_subscriber::registry()
                    .with(fmt::layer()) // Console output only
                    .with(env_filter)
                    .init();
            }
            
            info!("Chiral Network starting up...");
            info!("Settings loaded: enable_file_logging={}, max_log_size_mb={}", 
                  settings.enable_file_logging, settings.max_log_size_mb);
            
            // Store the file logger in app state so it can be updated later
            if let Some(file_writer) = file_logger_writer {
                if let Some(state) = app.try_state::<AppState>() {
                    let mut file_logger = state.file_logger.blocking_lock();
                    *file_logger = Some(file_writer.clone());
                    
                    // Log the current log file path if logging is enabled
                    if settings.enable_file_logging {
                        if let Some(path) = file_writer.current_log_file_path() {
                            info!("Logs are being written to: {}", path.display());
                        }
                    }
                }
            }
            
            // Clean up any orphaned geth processes on startup
            #[cfg(unix)]
            {
                use std::process::Command;
                // Kill any geth processes that might be running from previous sessions
                let _ = Command::new("pkill")
                    .arg("-9")
                    .arg("-f")
                    .arg("geth.*--datadir.*geth-data")
                    .output();
            }

            #[cfg(windows)]
            {
                use std::process::Command;
                // On Windows, use taskkill to terminate geth processes
                let _ = Command::new("taskkill")
                    .args(["/F", "/IM", "geth.exe"])
                    .output();
            }

            // Also remove the lock file if it exists
            let lock_file = std::path::Path::new(DEFAULT_GETH_DATA_DIR).join("LOCK");
            if lock_file.exists() {
                println!("Removing stale LOCK file: {:?}", lock_file);
                let _ = std::fs::remove_file(&lock_file);
            }

            // Remove geth.ipc file if it exists (another common lock point)
            let ipc_file = std::path::Path::new(DEFAULT_GETH_DATA_DIR).join("geth.ipc");
            if ipc_file.exists() {
                println!("Removing stale IPC file: {:?}", ipc_file);
                let _ = std::fs::remove_file(&ipc_file);
            }

            let show_i = MenuItem::with_id(app, "show", "Show", true, None::<&str>)?;
            let hide_i = MenuItem::with_id(app, "hide", "Hide", true, None::<&str>)?;
            let quit_i = MenuItem::with_id(app, "quit", "Quit", true, None::<&str>)?;
            let menu = Menu::with_items(app, &[&show_i, &hide_i, &quit_i])?;

            let icon = app.default_window_icon()
                .ok_or("Failed to get default window icon")?
                .clone();

            let tray = TrayIconBuilder::new()
                .icon(icon)
                .menu(&menu)
                .tooltip("Chiral Network")
                .show_menu_on_left_click(false)
                .on_tray_icon_event(|tray, event| match event {
                    TrayIconEvent::Click {
                        button: MouseButton::Left,
                        button_state: MouseButtonState::Up,
                        ..
                    } => {
                        println!("Tray icon left-clicked");
                        let app = tray.app_handle();
                        if let Some(window) = app.get_webview_window("main") {
                            let _ = window.unminimize();
                            let _ = window.show();
                            let _ = window.set_focus();
                        }
                    }
                    _ => {}
                })
                .on_menu_event(|app, event| match event.id.as_ref() {
                    "show" => {
                        println!("Show menu item clicked");
                        if let Some(window) = app.get_webview_window("main") {
                            let _ = window.show();
                            let _ = window.set_focus();
                        }
                    }
                    "hide" => {
                        println!("Hide menu item clicked");
                        if let Some(window) = app.get_webview_window("main") {
                            let _ = window.hide();
                        }
                    }
                    "quit" => {
                        println!("Quit menu item clicked");
                        // Stop geth before exiting
                        if let Some(state) = app.try_state::<AppState>() {
                            if let Ok(mut geth) = state.geth.try_lock() {
                                let _ = geth.stop();
                                println!("Geth node stopped");
                            }
                        }
                        app.exit(0);
                    }
                    _ => {}
                })
                .build(app)?;

            // Get the main window and ensure it's visible
            if let Some(window) = app.get_webview_window("main") {
                let _ = window.show();
                let _ = window.set_focus();

                let app_handle = app.handle().clone();
                window.on_window_event(move |event| {
                    if let tauri::WindowEvent::CloseRequested { api, .. } = event {
                        // Prevent the window from closing and hide it instead
                        api.prevent_close();
                        if let Some(window) = app_handle.get_webview_window("main") {
                            let _ = window.hide();
                        }
                    }
                });
            } else {
                println!("Could not find main window!");
            }

            // NOTE: You must add `start_proof_of_storage_watcher` to the invoke_handler call in the
            // real code where you register other commands. For brevity the snippet above shows where to add it.

            // Auto-start HTTP server
            // Spawn directly in setup() - no need to wait for window events
            {
                let app_handle = app.handle().clone();

                tauri::async_runtime::spawn(async move {
                    // Small delay to ensure state is fully initialized
                    tokio::time::sleep(tokio::time::Duration::from_millis(100)).await;

                    if let Some(state) = app_handle.try_state::<AppState>() {
                        let bind_addr: std::net::SocketAddr = ([0, 0, 0, 0], 8080).into();

                        tracing::info!("Auto-starting HTTP server on port 8080...");

                        match http_server::start_server(state.http_server_state.clone(), bind_addr).await {
                            Ok(bound_addr) => {
                                let mut addr_lock = state.http_server_addr.lock().await;
                                *addr_lock = Some(bound_addr);
                                tracing::info!("HTTP server started at http://{}", bound_addr);
                                println!("✅ HTTP server listening on http://{}", bound_addr);
                            }
                            Err(e) => {
                                tracing::error!("Failed to start HTTP server: {}", e);
                                eprintln!("⚠️  HTTP server failed to start: {}", e);
                            }
                        }
                    }
                });
            }

            Ok(())
        })
        .build(tauri::generate_context!())
        .expect("error while building tauri application")
        .run(|app_handle, event| match event {
            tauri::RunEvent::ExitRequested { .. } => {
                println!("Exit requested event received");
                // Don't prevent exit, let it proceed naturally
            }
            tauri::RunEvent::Exit => {
                println!("App exiting, cleaning up geth...");
                // Stop geth before exiting
                if let Some(state) = app_handle.try_state::<AppState>() {
                    if let Ok(mut geth) = state.geth.try_lock() {
                        let _ = geth.stop();
                        println!("Geth node stopped on exit");
                    }
                }
            }
            _ => {}
        });
}

#[derive(Serialize, Deserialize, Debug)]
#[serde(rename_all = "camelCase")]
pub struct FileManifestForJs {
    merkle_root: String,
    chunks: Vec<manager::ChunkInfo>,
    encrypted_key_bundle: String, // Serialized JSON of the bundle
}

#[tauri::command]
async fn encrypt_file_for_self_upload(
    app: tauri::AppHandle,
    state: State<'_, AppState>,
    file_path: String,
) -> Result<FileManifestForJs, String> {
    // 1. Get the active user's private key from state to derive the public key.
    let private_key_hex = state
        .active_account_private_key
        .lock()
        .await
        .clone()
        .ok_or("No account is currently active. Please log in.")?;

    // Get the app data directory for chunk storage
    let app_data_dir = app
        .path()
        .app_data_dir()
        .map_err(|e| format!("Could not get app data directory: {}", e))?;
    let chunk_storage_path = app_data_dir.join("chunk_storage");

    // Run the encryption in a blocking task to avoid blocking the async runtime
    tokio::task::spawn_blocking(move || {
        let pk_bytes = hex::decode(private_key_hex.trim_start_matches("0x"))
            .map_err(|_| "Invalid private key format".to_string())?;
        let secret_key = StaticSecret::from(
            <[u8; 32]>::try_from(pk_bytes).map_err(|_| "Private key is not 32 bytes")?,
        );
        let public_key = PublicKey::from(&secret_key);

        // 2. Initialize ChunkManager with proper app data directory
        let manager = ChunkManager::new(chunk_storage_path);

        // 3. Call the existing backend function to perform the encryption.
        let manifest = manager.chunk_and_encrypt_file(Path::new(&file_path), &public_key)?;

        // 4. Serialize the key bundle to a JSON string so it can be sent to the frontend easily.
        let bundle_json =
            serde_json::to_string(&manifest.encrypted_key_bundle).map_err(|e| e.to_string())?;

        Ok(FileManifestForJs {
            merkle_root: manifest.merkle_root,
            chunks: manifest.chunks,
            encrypted_key_bundle: bundle_json,
        })
    })
    .await
    .map_err(|e| format!("Encryption task failed: {}", e))?
}

/// Encrypt a file for upload with optional recipient public key
#[tauri::command]
async fn encrypt_file_for_recipient(
    app: tauri::AppHandle,
    state: State<'_, AppState>,
    file_path: String,
    recipient_public_key: Option<String>,
) -> Result<FileManifestForJs, String> {
    // Get the app data directory for chunk storage
    let app_data_dir = app
        .path()
        .app_data_dir()
        .map_err(|e| format!("Could not get app data directory: {}", e))?;
    let chunk_storage_path = app_data_dir.join("chunk_storage");

    // Determine the public key to use for encryption
    let recipient_pk = if let Some(pk_hex) = recipient_public_key {
        // Use the provided recipient public key
        let pk_bytes = hex::decode(pk_hex.trim_start_matches("0x"))
            .map_err(|_| "Invalid recipient public key format".to_string())?;
        PublicKey::from(
            <[u8; 32]>::try_from(pk_bytes).map_err(|_| "Recipient public key is not 32 bytes")?,
        )
    } else {
        // Use the active user's own public key
        let private_key_hex = state
            .active_account_private_key
            .lock()
            .await
            .clone()
            .ok_or("No account is currently active. Please log in.")?;
        let pk_bytes = hex::decode(private_key_hex.trim_start_matches("0x"))
            .map_err(|_| "Invalid private key format".to_string())?;
        let secret_key = StaticSecret::from(
            <[u8; 32]>::try_from(pk_bytes).map_err(|_| "Private key is not 32 bytes")?,
        );
        PublicKey::from(&secret_key)
    };

    let private_key_hex = state
        .active_account_private_key
        .lock()
        .await
        .clone()
        .ok_or("No account is currently active. Please log in.")?;

    // Run the encryption in a blocking task to avoid blocking the async runtime
    tokio::task::spawn_blocking(move || {
        let pk_bytes = hex::decode(private_key_hex.trim_start_matches("0x"))
            .map_err(|_| "Invalid private key format".to_string())?;
        let secret_key = StaticSecret::from(
            <[u8; 32]>::try_from(pk_bytes).map_err(|_| "Private key is not 32 bytes")?,
        );

        // Initialize ChunkManager with proper app data directory
        let manager = ChunkManager::new(chunk_storage_path);

        // Call the existing backend function to perform the encryption with recipient's public key
        let manifest = manager.chunk_and_encrypt_file(Path::new(&file_path), &recipient_pk)?;

        // Serialize the key bundle to a JSON string so it can be sent to the frontend easily.
        let bundle_json = match manifest.encrypted_key_bundle {
            Some(bundle) => serde_json::to_string(&bundle).map_err(|e| e.to_string())?,
            None => return Err("No encryption key bundle generated".to_string()),
        };

        Ok(FileManifestForJs {
            merkle_root: manifest.merkle_root,
            chunks: manifest.chunks,
            encrypted_key_bundle: bundle_json,
        })
    })
    .await
    .map_err(|e| format!("Encryption task failed: {}", e))?
}

// #[tauri::command]
// async fn request_file_access(
//     state: State<'_, AppState>,
//     seeder_peer_id: String,
//     merkle_root: String,
// ) -> Result<String, String> {
//     let dht = state.dht.lock().await.as_ref().cloned().ok_or("DHT not running")?;
//
//     // 1. Get own public key
//     let private_key_hex = state
//         .active_account_private_key
//         .lock()
//         .await
//         .clone()
//         .ok_or("No active account to derive public key from.")?;
//     let pk_bytes = hex::decode(private_key_hex.trim_start_matches("0x")).map_err(|_| "Invalid private key format")?;
//     let secret_key = StaticSecret::from(<[u8; 32]>::try_from(pk_bytes).map_err(|_| "Private key is not 32 bytes")?);
//     let public_key = PublicKey::from(&secret_key);
//
//     // 2. Parse seeder peer id
//     let seeder = seeder_peer_id.parse().map_err(|_| "Invalid seeder peer ID")?;
//
//     // 3. Call the new DHT service method
//     let bundle = dht.request_aes_key(seeder, merkle_root, public_key).await?;
//
//     // 4. Serialize the bundle to send to the frontend
//     serde_json::to_string(&bundle).map_err(|e| e.to_string())
// }

/// Unified upload command: processes file with ChunkManager and auto-publishes to DHT
/// Returns file metadata for frontend use
#[derive(serde::Serialize)]
#[serde(rename_all = "camelCase")]
struct UploadResult {
    merkle_root: String,
    file_name: String,
    file_size: u64,
    is_encrypted: bool,
    peer_id: String,
    cid: Option<String>, // Add CID field for Bitswap uploads
}

#[tauri::command]
async fn upload_and_publish_file(
    app: tauri::AppHandle,
    state: State<'_, AppState>,
    file_path: String,
    file_name: Option<String>,
    recipient_public_key: Option<String>,
    price: Option<f64>,
    ftp_source: Option<String>,
) -> Result<UploadResult, String> {
    info!("📦 BACKEND: Starting upload_and_publish_file for price {:?}", price);

    // CHECK: Ensure DHT is running BEFORE doing expensive operations
    {
        let dht_guard = state.dht.lock().await;
        if dht_guard.is_none() {
            return Err("DHT node is not running. Please start the DHT network before uploading files.".to_string());
        }
    }

    // 1) Encrypt, chunk, and build Merkle tree for the file
    let manifest = encrypt_file_for_recipient(
        app.clone(),
        state.clone(),
        file_path.clone(),
        recipient_public_key.clone(),
    )
    .await?;

    // 2) Extract file metadata (name, size, peer ID)
    let file_name = file_name.unwrap_or_else(|| {
        std::path::Path::new(&file_path)
            .file_name()
            .and_then(|n| n.to_str())
            .unwrap_or("unknown")
            .to_string()
    });

    let file_size: u64 = manifest.chunks.iter().map(|c| c.size as u64).sum();

    let peer_id = {
        let dht_guard = state.dht.lock().await;
        if let Some(dht) = dht_guard.as_ref() {
            dht.get_peer_id().await
        } else {
            "unknown".to_string()
        }
    };

    // 3) Build complete FileMetadata with all protocol sources
    let dht = {
        let dht_guard = state.dht.lock().await;
        dht_guard.as_ref().cloned()
    };

    let dht = dht.ok_or("DHT node is not running. Cannot publish file.")?;

    let created_at = std::time::SystemTime::now()
        .duration_since(std::time::UNIX_EPOCH)
        .unwrap()
        .as_secs();

    let mime_type = detect_mime_type_from_filename(&file_name)
        .unwrap_or_else(|| "application/octet-stream".to_string());

    // 3.1) Build base metadata
    let mut metadata = dht
        .prepare_file_metadata(
            manifest.merkle_root.clone(),
            file_name.clone(),
            file_size,
            vec![], // Empty - chunks already stored in Bitswap
            created_at,
            Some(mime_type),
            None,                            // encrypted_key_bundle
            true,                            // is_encrypted
            Some("AES-256-GCM".to_string()), // encryption_method
            None,                            // key_fingerprint (deprecated)
            price,
            None,                            // uploader_address
        )
        .await?;

    // 3.2) Add HTTP source if HTTP server is running
    let http_addr = state.http_server_addr.lock().await;
    if let Some(addr) = *http_addr {
        let port = addr.port();
        let local_ip = crate::headless::get_local_ip()
            .unwrap_or_else(|| "127.0.0.1".to_string());
        let http_url = format!("http://{}:{}", local_ip, port);

        metadata.http_sources = Some(vec![download_source::HttpSourceInfo {
            url: http_url.clone(),
            auth_header: None,
            verify_ssl: false,
            headers: None,
            timeout_secs: Some(30),
        }]);

        tracing::info!("Added HTTP source to metadata: {} (local IP: {})", http_url, local_ip);
    }

    // 3.3) Add FTP source if provided
    if let Some(ftp_url) = ftp_source {
        metadata.ftp_sources = Some(vec![FtpSourceInfo {
            url: ftp_url,
            username: None,
            password: None,
            supports_resume: false,
            file_size: 0,
            is_available: true,
            last_checked: Some(
                std::time::SystemTime::now()
                    .duration_since(std::time::UNIX_EPOCH)
                    .unwrap()
                    .as_secs(),
            ),
        }]);
    }

    info!("📦 BACKEND: Created file metadata");

    // 4) Publish metadata to DHT
    dht.publish_file(metadata, None).await?;

    info!("✅ BACKEND: Published file to DHT: {} ({})", file_name, manifest.merkle_root);

    // 5) Store file data locally for seeding
    let ft = {
        let ft_guard = state.file_transfer.lock().await;
        ft_guard.as_ref().cloned()
    };

    if let Some(ft) = ft {
        let file_data = tokio::fs::read(&file_path)
            .await
            .map_err(|e| format!("Failed to read file for local storage: {}", e))?;

        ft.store_file_data(manifest.merkle_root.clone(), file_name.clone(), file_data)
            .await;

        tracing::info!("Stored file locally for seeding: {}", manifest.merkle_root);
    }

    // 6) Register file with HTTP server for Range-based serving
    state
        .http_server_state
        .register_file(http_server::HttpFileMetadata {
            hash: manifest.merkle_root.clone(),
            name: file_name.clone(),
            size: file_size,
            encrypted: true,
        })
        .await;

    tracing::info!("Registered file for HTTP serving: {} ({})", file_name, manifest.merkle_root);

    // 7) Return upload result to frontend
    // For encrypted uploads (WebRTC), there's no CID
    Ok(UploadResult {
        merkle_root: manifest.merkle_root,
        file_name,
        file_size,
        is_encrypted: true,
        peer_id,
        cid: None, // WebRTC uploads don't have CIDs
    })
}

// async fn break_into_chunks(
//     app: tauri::AppHandle,
//     state: State<'_, AppState>,
//     file_path: String,
// ) -> Result<FileManifestForJs, String> {
//     // Get the app data directory for chunk storage
//     let app_data_dir = app
//         .path()
//         .app_data_dir()
//         .map_err(|e| format!("Could not get app data directory: {}", e))?;
//     let chunk_storage_path = app_data_dir.join("chunk_storage");

//     // Use the active user's own public key
//     let private_key_hex = state
//         .active_account_private_key
//         .lock()
//         .await
//         .clone()
//         .ok_or("No account is currently active. Please log in.")?;
//     let pk_bytes = hex::decode(private_key_hex.trim_start_matches("0x"))
//         .map_err(|_| "Invalid private key format".to_string())?;
//     let secret_key = StaticSecret::from(
//         <[u8; 32]>::try_from(pk_bytes).map_err(|_| "Private key is not 32 bytes")?,
//     );
//     PublicKey::from(&secret_key);

//     // Run the encryption in a blocking task to avoid blocking the async runtime
//     tokio::task::spawn_blocking(move || {
//         // Initialize ChunkManager with proper app data directory
//         let manager = ChunkManager::new(chunk_storage_path);

//         // Call the existing backend function to perform the encryption with recipient's public key
//         let manifest = manager.chunk_and_encrypt_file(Path::new(&file_path), &recipient_pk)?;

//         // Serialize the key bundle to a JSON string so it can be sent to the frontend easily.
//         let bundle_json =
//             serde_json::to_string(&manifest.encrypted_key_bundle).map_err(|e| e.to_string())?;

//         Ok(FileManifestForJs {
//             merkle_root: manifest.merkle_root,
//             chunks: manifest.chunks,
//             encrypted_key_bundle: bundle_json,
//         })
//     })
//     .await
//     .map_err(|e| format!("Encryption task failed: {}", e))?
// }

#[tauri::command]
async fn has_active_account(state: State<'_, AppState>) -> Result<bool, String> {
    Ok(state.active_account.lock().await.is_some())
}

#[tauri::command]
async fn decrypt_and_reassemble_file(
    app: tauri::AppHandle,
    state: State<'_, AppState>,
    manifest_js: FileManifestForJs,
    output_path: String,
) -> Result<(), String> {
    // 1. Get the active user's private key for decryption.
    let private_key_hex = state
        .active_account_private_key
        .lock()
        .await
        .clone()
        .ok_or("No account is currently active. Please log in.")?;

    let pk_bytes = hex::decode(private_key_hex.trim_start_matches("0x"))
        .map_err(|_| "Invalid private key format".to_string())?;
    let secret_key = StaticSecret::from(
        <[u8; 32]>::try_from(pk_bytes).map_err(|_| "Private key is not 32 bytes")?,
    );

    // 2. Deserialize the key bundle from the string.
    let encrypted_key_bundle: encryption::EncryptedAesKeyBundle =
        serde_json::from_str(&manifest_js.encrypted_key_bundle).map_err(|e| e.to_string())?;

    // Get the app data directory for chunk storage
    let app_data_dir = app
        .path()
        .app_data_dir()
        .map_err(|e| format!("Could not get app data directory: {}", e))?;
    let chunk_storage_path = app_data_dir.join("chunk_storage");

    // 3. Clone the data we need for the blocking task
    let chunks = manifest_js.chunks.clone();
    let output_path_clone = output_path.clone();

    // Run the decryption in a blocking task to avoid blocking the async runtime
    tokio::task::spawn_blocking(move || {
        // 4. Initialize ChunkManager with proper app data directory
        let manager = ChunkManager::new(chunk_storage_path);

        // 5. Call the existing backend function to decrypt and save the file.
        manager.reassemble_and_decrypt_file(
            &chunks,
            Path::new(&output_path_clone),
            &Some(encrypted_key_bundle),
            &secret_key, // Pass the secret key
        )
    })
    .await
    .map_err(|e| format!("Decryption task failed: {}", e))?
}

#[tauri::command]
async fn get_file_data(state: State<'_, AppState>, file_hash: String) -> Result<String, String> {
    let ft = {
        let ft_guard = state.file_transfer.lock().await;
        ft_guard.as_ref().cloned()
    };
    if let Some(ft) = ft {
        let data = ft
            .get_file_data(&file_hash)
            .await
            .ok_or("File not found".to_string())?;
        use base64::{engine::general_purpose, Engine as _};
        Ok(general_purpose::STANDARD.encode(&data))
    } else {
        Err("File transfer service not running".to_string())
    }
}

#[tauri::command]
async fn store_file_data(
    state: State<'_, AppState>,
    file_hash: String,
    file_name: String,
    file_data: Vec<u8>,
) -> Result<(), String> {
    let ft = {
        let ft_guard = state.file_transfer.lock().await;
        ft_guard.as_ref().cloned()
    };
    if let Some(ft) = ft {
        ft.store_file_data(file_hash, file_name, file_data).await;
        Ok(())
    } else {
        Err("File transfer service not running".to_string())
    }
}

// --- New: Proof-of-Storage watcher commands & task ----------------------------------
//
// Summary of additions:
// - start_proof_of_storage_watcher(contract_address, poll_interval_secs, response_timeout_secs)
//      stores contract address in AppState and spawns a background task to watch for challenges
// - stop_proof_of_storage_watcher() stops the background task if running
//
// The background task is a skeleton showing:
//  - how to fetch challenges (TODO: integrate with your ethereum module / event subscription)
//  - how to locate requested chunk (TODO: use your ChunkManager/FileTransferService)
//  - how to generate Merkle proof (TODO: call your Merkle helper)
//  - how to submit proof to contract (TODO: call ethereum::verify_proof or similar)
//  - timeout handling for missed responses
//
// The TODO markers indicate where to plug in concrete project functions.

#[tauri::command]
async fn start_proof_of_storage_watcher(
    state: State<'_, AppState>,
    app: tauri::AppHandle,
    contract_address: String,
    ws_url: String,
) -> Result<(), String> {
    // Basic validation
    if contract_address.trim().is_empty() {
        return Err("contract_address cannot be empty".into());
    }
    if ws_url.trim().is_empty() {
        return Err("ws_url cannot be empty".into());
    }

    // Store contract address in app state
    {
        let mut addr = state.proof_contract_address.lock().await;
        *addr = Some(contract_address.clone());
    }

    // Ensure any previous watcher is stopped
    stop_proof_of_storage_watcher(state.clone()).await.ok();

    // The DHT service is required for the listener to locate file chunks.
    let dht_service = {
        state
            .dht
            .lock()
            .await
            .as_ref()
            .cloned()
            .ok_or("DHT service is not running. Cannot start proof watcher.")?
    };

    let handle = tokio::spawn(async move {
        tracing::info!("Starting proof-of-storage watcher...");
        // The listener will run until the contract address is cleared or an error occurs.
        if let Err(e) =
            blockchain_listener::run_blockchain_listener(ws_url, contract_address, dht_service)
                .await
        {
            tracing::error!("Proof-of-storage watcher failed: {}", e);
            // Emit an event to the frontend to notify the user of the failure.
            let _ = app.emit(
                "proof_watcher_error",
                format!("Watcher failed: {}", e.to_string()),
            );
        }
        tracing::info!("Proof watcher task exiting");
    });

    // Store the handle in AppState to manage its lifecycle
    {
        let mut guard = state.proof_watcher.lock().await;
        *guard = Some(handle);
    }

    Ok(())
}

// MerkleProof placeholder type - replace with your actual proof representation.
#[derive(Debug, Clone)]
struct MerkleProof {
    pub leaf_hash: Vec<u8>,
    pub proof_nodes: Vec<Vec<u8>>, // sequence of sibling hashes
    pub index: u32,
    pub total_leaves: u32,
}

#[tauri::command]
async fn stop_proof_of_storage_watcher(state: State<'_, AppState>) -> Result<(), String> {
    // Clear the configured contract address, which signals the listener loop to exit.
    {
        let mut addr = state.proof_contract_address.lock().await;
        *addr = None;
    }

    // Stop the background task if present
    let maybe_handle = {
        let mut guard = state.proof_watcher.lock().await;
        guard.take()
    };

    if let Some(handle) = maybe_handle {
        tracing::info!("Stopping Proof-of-Storage watcher...");
        // Abort the task to ensure it stops immediately.
        handle.abort();
        // Awaiting the aborted handle can confirm it's terminated.
    match tokio::time::timeout(tokio::time::Duration::from_secs(2), handle).await {
            Ok(_) => tracing::info!("Proof watcher task successfully joined."),
            Err(_) => tracing::warn!("Proof watcher abort timed out"),
        }
    } else {
        tracing::info!("No proof watcher to stop");
    }

    Ok(())
}

#[cfg(test)]
mod tests {
    use super::*;

    #[tokio::test]
    async fn test_detect_mime_type_from_filename() {
        let cases = vec![
            ("image.jpg", "image/jpeg"),
            ("image.jpeg", "image/jpeg"),
            ("image.png", "image/png"),
            ("video.mp4", "video/mp4"),
            ("audio.mp3", "audio/mpeg"),
            ("document.pdf", "application/pdf"),
            ("archive.zip", "application/zip"),
            ("script.js", "application/javascript"),
            ("style.css", "text/css"),
            ("index.html", "text/html"),
            ("data.json", "application/json"),
            ("unknown.ext", "application/octet-stream"),
        ];

        for (input, expected_mime) in cases {
            let mime = detect_mime_type_from_filename(input);
            assert_eq!(mime, Some(expected_mime.to_string()));
        }
    }

    // Add more tests for other functions/modules as needed
}

#[derive(Debug, Serialize, Deserialize)]
struct RelayReputationStats {
    total_relays: usize,
    top_relays: Vec<RelayNodeStats>,
}

#[derive(Debug, Clone, Serialize, Deserialize)]
struct RelayNodeStats {
    peer_id: String,
    alias: Option<String>,
    reputation_score: f64,
    reservations_accepted: u64,
    circuits_established: u64,
    circuits_successful: u64,
    total_events: u64,
    last_seen: u64,
}

#[tauri::command]
async fn get_relay_reputation_stats(
    state: State<'_, AppState>,
    limit: Option<usize>,
) -> Result<RelayReputationStats, String> {
    // Read from relay reputation storage
    let stats_map = state.relay_reputation.lock().await;
    let aliases_map = state.relay_aliases.lock().await;

    let max_relays = limit.unwrap_or(100);

    // Convert HashMap to Vec, populate aliases, and sort by reputation score (descending)
    let mut all_relays: Vec<RelayNodeStats> = stats_map
        .values()
        .map(|stats| {
            let mut stats_with_alias = stats.clone();
            stats_with_alias.alias = aliases_map.get(&stats.peer_id).cloned();
            stats_with_alias
        })
        .collect();

    all_relays.sort_by(|a, b| {
        b.reputation_score
            .partial_cmp(&a.reputation_score)
            .unwrap_or(std::cmp::Ordering::Equal)
    });

    // Take top N relays
    let top_relays = all_relays.into_iter().take(max_relays).collect();
    let total_relays = stats_map.len();

    Ok(RelayReputationStats {
        total_relays,
        top_relays,
    })
}

#[tauri::command]
async fn set_relay_alias(
    state: State<'_, AppState>,
    peer_id: String,
    alias: String,
) -> Result<(), String> {
    let mut aliases = state.relay_aliases.lock().await;

    if alias.trim().is_empty() {
        aliases.remove(&peer_id);
    } else {
        aliases.insert(peer_id, alias.trim().to_string());
    }

    Ok(())
}

#[tauri::command]
async fn get_relay_alias(
    state: State<'_, AppState>,
    peer_id: String,
) -> Result<Option<String>, String> {
    let aliases = state.relay_aliases.lock().await;
    Ok(aliases.get(&peer_id).cloned())
}

#[tauri::command]
async fn get_multiaddresses(state: State<'_, AppState>) -> Result<Vec<String>, String> {
    let dht_guard = state.dht.lock().await;
    if let Some(dht) = dht_guard.as_ref() {
        Ok(dht.get_multiaddresses().await)
    } else {
        Ok(Vec::new())
    }
}


#[tauri::command]
async fn clear_seed_list() -> Result<(), String> {
    // Since you're using localStorage fallback, this command just needs to exist
    // The actual clearing happens in the frontend via localStorage.removeItem()
    // This command is here for consistency if you add file-based storage later
    Ok(())
}


#[tauri::command]
fn check_directory_exists(path: String) -> Result<bool, String> {
    use std::path::Path;
    let p = Path::new(&path);
    Ok(p.exists() && p.is_dir())
}<|MERGE_RESOLUTION|>--- conflicted
+++ resolved
@@ -361,13 +361,10 @@
     // Protocol manager for handling different download/upload protocols
     protocol_manager: Arc<ProtocolManager>,
 
-<<<<<<< HEAD
     // File logger writer for dynamic log configuration updates
     file_logger: Arc<Mutex<Option<logger::ThreadSafeWriter>>>,
-=======
     // BitTorrent handler for creating and seeding torrents
     bittorrent_handler: Arc<bittorrent_handler::BitTorrentHandler>,
->>>>>>> 4025d7ad
 }
 
 /// Tauri command to trigger a download.
@@ -4831,7 +4828,6 @@
     Ok(())
 }
 
-<<<<<<< HEAD
 // Logger configuration commands
 /// Saves application settings to a JSON file in the app data directory
 #[tauri::command]
@@ -4913,7 +4909,6 @@
     let logs_dir = app_data_dir.join("logs");
     Ok(logs_dir.to_string_lossy().to_string())
 }
-=======
 #[tauri::command]
 async fn reset_network_services(state: State<'_, AppState>) -> Result<(), String> {
     // Stop DHT if running
@@ -4937,7 +4932,6 @@
     Ok(())
 }
 
->>>>>>> 4025d7ad
 // ============================================================================
 // HTTP Server Commands - Serve files via HTTP protocol
 // ============================================================================
@@ -5186,11 +5180,7 @@
 
             // Relay aliases
             relay_aliases: Arc::new(Mutex::new(std::collections::HashMap::new())),
-<<<<<<< HEAD
-        
-=======
-
->>>>>>> 4025d7ad
+
             // Protocol Manager with BitTorrent support
             protocol_manager: {
                 let mut manager = ProtocolManager::new();
@@ -5212,11 +5202,9 @@
                 Arc::new(manager)
             },
 
-<<<<<<< HEAD
           // File logger - will be initialized in setup phase after loading settings
             file_logger: Arc::new(Mutex::new(None)),
           
-=======
             // BitTorrent handler for creating and seeding torrents
             bittorrent_handler: {
                 let download_dir = directories::ProjectDirs::from("com", "chiral-network", "chiral-network")
@@ -5224,7 +5212,6 @@
                     .unwrap_or_else(|| std::env::current_dir().unwrap().join("downloads"));
                 Arc::new(bittorrent_handler::BitTorrentHandler::new(download_dir))
             },
->>>>>>> 4025d7ad
         })
         .invoke_handler(tauri::generate_handler![
             create_chiral_account,
