--- conflicted
+++ resolved
@@ -4877,10 +4877,8 @@
         1 // Default to v1 if DHT not running
     };
 
-<<<<<<< HEAD
-    info!("Published key-agnostic metadata for merkle root: {}", merkle_root);
-
-    // 7. Register manifest with HTTP server for serving
+
+    // 6. Register manifest with HTTP server for serving
     // Note: manifest.encrypted_key_bundle is None from canonical encryption
     let file_manifest = manager::FileManifest {
         merkle_root: manifest.merkle_root.clone(),
@@ -4895,10 +4893,7 @@
 
     tracing::info!("Registered manifest for HTTP serving: {}", manifest.merkle_root);
 
-    // 8. Return metadata to frontend
-=======
-    // 5. Return metadata to frontend
->>>>>>> bfb9226b
+    // 7. Return metadata to frontend
     Ok(UploadResult {
         merkle_root: manifest.merkle_root,
         file_name,
