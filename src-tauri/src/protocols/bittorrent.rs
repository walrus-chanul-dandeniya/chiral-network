//! BitTorrent Protocol Handler
//!
//! Wraps the existing BitTorrentHandler to implement the enhanced ProtocolHandler trait.
//! Supports TransferEventBus integration for UI progress tracking.

use super::traits::{
    DownloadHandle, DownloadOptions, DownloadProgress, DownloadStatus,
    ProtocolCapabilities, ProtocolError, ProtocolHandler, SeedOptions, SeedingInfo,
    SimpleProtocolHandler,
};
use crate::dht::DhtService;
use crate::bittorrent_handler::BitTorrentHandler;
use crate::transfer_events::{
    current_timestamp_ms, DisconnectReason, ErrorCategory, PauseReason,
    SourceConnectedEvent, SourceDisconnectedEvent, SourceInfo, SourceSummary,
    SourceType, TransferCanceledEvent, TransferCompletedEvent, TransferEventBus,
    TransferFailedEvent, TransferPausedEvent, TransferProgressEvent,
    TransferResumedEvent, TransferStartedEvent,
};
use async_trait::async_trait;
use std::collections::HashMap;
use std::path::PathBuf;
use std::sync::Arc;
use std::time::{SystemTime, UNIX_EPOCH};
use tauri::AppHandle;
use tokio::sync::Mutex;
use tracing::info;

/// BitTorrent protocol handler implementing the enhanced ProtocolHandler trait
pub struct BitTorrentProtocolHandler {
    /// Underlying BitTorrent handler
    handler: Arc<BitTorrentHandler>,
    /// Track active downloads for progress reporting
    active_downloads: Arc<Mutex<HashMap<String, DownloadState>>>,
    /// Track seeding files
    seeding_files: Arc<Mutex<HashMap<String, SeedingInfo>>>,
    /// Optional event bus for emitting transfer events to frontend
    event_bus: Option<Arc<TransferEventBus>>,
}

/// Internal state for tracking a download
struct DownloadState {
    identifier: String,
    output_path: PathBuf,
    started_at: u64,
    status: DownloadStatus,
    downloaded_bytes: u64,
    total_bytes: u64,
    is_paused: bool,
    /// Torrent name (from metadata)
    name: Option<String>,
    /// Last progress event timestamp (to throttle events)
    last_progress_event: u64,
}

impl BitTorrentProtocolHandler {
<<<<<<< HEAD
    /// Creates a new BitTorrent protocol handler (no event bus)
    pub fn new(handler: Arc<BitTorrentHandler>) -> Self {
=======
    /// Creates a new BitTorrent protocol handler
    pub fn new(handler: Arc<BitTorrentHandler>) -> Self { // The handler is now passed in from main.rs
>>>>>>> 27558c9b
        Self {
            handler,
            active_downloads: Arc::new(Mutex::new(HashMap::new())),
            seeding_files: Arc::new(Mutex::new(HashMap::new())),
            event_bus: None,
        }
    }

    /// Creates a new handler with event bus for UI integration
    pub fn new_with_event_bus(handler: Arc<BitTorrentHandler>, app_handle: AppHandle) -> Self {
        Self {
            handler,
            active_downloads: Arc::new(Mutex::new(HashMap::new())),
            seeding_files: Arc::new(Mutex::new(HashMap::new())),
            event_bus: Some(Arc::new(TransferEventBus::new(app_handle))),
        }
    }

<<<<<<< HEAD
    /// Creates a new handler with a download directory (no event bus)
    pub async fn with_download_directory(download_dir: PathBuf) -> Result<Self, ProtocolError> {
        let handler = BitTorrentHandler::new(download_dir)
            .await
            .map_err(|e| ProtocolError::Internal(e.to_string()))?;

        Ok(Self::new(Arc::new(handler)))
    }

    /// Creates a new handler with a download directory and event bus
    pub async fn with_download_directory_and_event_bus(
        download_dir: PathBuf,
        app_handle: AppHandle,
    ) -> Result<Self, ProtocolError> {
        let handler = BitTorrentHandler::new(download_dir)
            .await
            .map_err(|e| ProtocolError::Internal(e.to_string()))?;

        Ok(Self::new_with_event_bus(Arc::new(handler), app_handle))
    }

=======
>>>>>>> 27558c9b
    /// Extract info hash from magnet link
    fn extract_info_hash(identifier: &str) -> Option<String> {
        if identifier.starts_with("magnet:?") {
            if let Some(start) = identifier.find("urn:btih:") {
                let start = start + 9;
                let end = identifier[start..]
                    .find('&')
                    .map(|i| start + i)
                    .unwrap_or(identifier.len());
                return Some(identifier[start..end].to_lowercase());
            }
        }
        None
    }

    /// Extract display name from magnet link
    fn extract_display_name(identifier: &str) -> Option<String> {
        if identifier.starts_with("magnet:?") {
            // Look for dn= parameter
            if let Some(start) = identifier.find("dn=") {
                let start = start + 3;
                let end = identifier[start..]
                    .find('&')
                    .map(|i| start + i)
                    .unwrap_or(identifier.len());
                // URL decode the name
                return Some(
                    urlencoding::decode(&identifier[start..end])
                        .unwrap_or_else(|_| identifier[start..end].into())
                        .to_string()
                );
            }
        }
        None
    }

    /// Get current timestamp
    fn now() -> u64 {
        SystemTime::now()
            .duration_since(UNIX_EPOCH)
            .unwrap_or_default()
            .as_secs()
    }

    /// Get current timestamp in milliseconds
    fn now_ms() -> u64 {
        current_timestamp_ms()
    }
}

#[async_trait]
impl ProtocolHandler for BitTorrentProtocolHandler {
    fn name(&self) -> &'static str {
        "bittorrent"
    }

    fn supports(&self, identifier: &str) -> bool {
        identifier.starts_with("magnet:?")
            || identifier.ends_with(".torrent")
            || identifier.starts_with("urn:btih:")
    }

    async fn download(
        &self,
        identifier: &str,
        options: DownloadOptions,
    ) -> Result<DownloadHandle, ProtocolError> {
        info!("BitTorrent: Starting download for {}", identifier);

        // Extract info hash for tracking
        let info_hash = Self::extract_info_hash(identifier)
            .unwrap_or_else(|| identifier.to_string());

        // Extract display name if available
        let display_name = Self::extract_display_name(identifier)
            .unwrap_or_else(|| info_hash.clone());

        // Check if already downloading
        {
            let downloads = self.active_downloads.lock().await;
            if downloads.contains_key(&info_hash) {
                return Err(ProtocolError::AlreadyExists(info_hash));
            }
        }

        // Start the download using the underlying handler
        let _handle = match self.handler.start_download(identifier).await {
            Ok(h) => h,
            Err(e) => {
                // Emit failed event
                if let Some(ref bus) = self.event_bus {
                    bus.emit_failed(TransferFailedEvent {
                        transfer_id: info_hash.clone(),
                        file_hash: info_hash.clone(),
                        failed_at: Self::now_ms(),
                        error: format!("Failed to start BitTorrent download: {}", e),
                        error_category: ErrorCategory::Protocol,
                        downloaded_bytes: 0,
                        total_bytes: 0,
                        retry_possible: true,
                    });
                }
                return Err(ProtocolError::ProtocolSpecific(e.to_string()));
            }
        };

        let started_at = Self::now();
        let source_id = format!("bittorrent-swarm-{}", &info_hash[..8.min(info_hash.len())]);

        // Track the download
        {
            let mut downloads = self.active_downloads.lock().await;
            downloads.insert(
                info_hash.clone(),
                DownloadState {
                    identifier: identifier.to_string(),
                    output_path: options.output_path.clone(),
                    started_at,
                    status: DownloadStatus::FetchingMetadata,
                    downloaded_bytes: 0,
                    total_bytes: 0,
                    is_paused: false,
                    name: Some(display_name.clone()),
                    last_progress_event: 0,
                },
            );
        }

        // Create source info for events
        let source_info = SourceInfo {
            id: source_id.clone(),
            source_type: SourceType::BitTorrent,
            address: identifier.to_string(),
            reputation: None,
            estimated_speed_bps: None,
            latency_ms: None,
            location: None,
        };

        // Emit started event
        if let Some(ref bus) = self.event_bus {
            bus.emit_started(TransferStartedEvent {
                transfer_id: info_hash.clone(),
                file_hash: info_hash.clone(),
                file_name: display_name.clone(),
                file_size: 0, // Unknown until metadata is fetched
                total_chunks: 0, // Unknown until metadata is fetched
                chunk_size: 0,
                started_at: Self::now_ms(),
                available_sources: vec![source_info.clone()],
                selected_sources: vec![source_id.clone()],
            });

            // Emit source connected (the swarm)
            bus.emit_source_connected(SourceConnectedEvent {
                transfer_id: info_hash.clone(),
                source_id: source_id.clone(),
                source_type: SourceType::BitTorrent,
                source_info,
                connected_at: Self::now_ms(),
                assigned_chunks: vec![], // BitTorrent manages chunks internally
            });
        }

        Ok(DownloadHandle {
            identifier: info_hash,
            protocol: "bittorrent".to_string(),
            started_at,
        })
    }

    async fn seed(
        &self,
        file_path: PathBuf,
        _options: SeedOptions,
    ) -> Result<SeedingInfo, ProtocolError> {
        info!("BitTorrent: Starting seed for {:?}", file_path);

        // Check if file exists
        if !file_path.exists() {
            return Err(ProtocolError::FileNotFound(
                file_path.to_string_lossy().to_string()
            ));
        }

        // Use underlying handler's seed method
        let file_path_str = file_path.to_string_lossy().to_string();
        let magnet_link = self.handler
            .seed(&file_path_str)
            .await
            .map_err(|e| ProtocolError::ProtocolSpecific(e))?;

        let seeding_info = SeedingInfo {
            identifier: magnet_link.clone(),
            file_path: file_path.clone(),
            protocol: "bittorrent".to_string(),
            active_peers: 0,
            bytes_uploaded: 0,
        };

        // Track the seeding file
        {
            let mut seeding = self.seeding_files.lock().await;
            seeding.insert(magnet_link.clone(), seeding_info.clone());
        }

        Ok(seeding_info)
    }

    async fn stop_seeding(&self, identifier: &str) -> Result<(), ProtocolError> {
        info!("BitTorrent: Stopping seed for {}", identifier);

        // Extract info hash from identifier
        let info_hash = Self::extract_info_hash(identifier)
            .unwrap_or_else(|| identifier.to_string());

        // Remove from our tracking
        {
            let mut seeding = self.seeding_files.lock().await;
            seeding.remove(&info_hash);
        }

        // Stop seeding in librqbit
        self.handler
            .stop_seeding_torrent(&info_hash)
            .await
            .map_err(|e| ProtocolError::ProtocolSpecific(e.to_string()))?;

        Ok(())
    }

    async fn pause_download(&self, identifier: &str) -> Result<(), ProtocolError> {
        info!("BitTorrent: Pausing download {}", identifier);

        let (downloaded_bytes, total_bytes) = {
            // Update our local state
            let mut downloads = self.active_downloads.lock().await;
            if let Some(state) = downloads.get_mut(identifier) {
                state.is_paused = true;
                state.status = DownloadStatus::Paused;
                (state.downloaded_bytes, state.total_bytes)
            } else {
                return Err(ProtocolError::DownloadNotFound(identifier.to_string()));
            }
        };

        // Pause in librqbit
        self.handler
            .pause_torrent(identifier)
            .await
            .map_err(|e| ProtocolError::ProtocolSpecific(e.to_string()))?;

        // Emit paused event
        if let Some(ref bus) = self.event_bus {
            bus.emit_paused(TransferPausedEvent {
                transfer_id: identifier.to_string(),
                paused_at: Self::now_ms(),
                reason: PauseReason::UserRequested,
                can_resume: true,
                downloaded_bytes,
                total_bytes,
            });
        }

        Ok(())
    }

    async fn resume_download(&self, identifier: &str) -> Result<(), ProtocolError> {
        info!("BitTorrent: Resuming download {}", identifier);

        let (downloaded_bytes, total_bytes) = {
            // Update our local state
            let mut downloads = self.active_downloads.lock().await;
            if let Some(state) = downloads.get_mut(identifier) {
                state.is_paused = false;
                state.status = DownloadStatus::Downloading;
                (state.downloaded_bytes, state.total_bytes)
            } else {
                return Err(ProtocolError::DownloadNotFound(identifier.to_string()));
            }
        };

        // Resume in librqbit
        self.handler
            .resume_torrent(identifier)
            .await
            .map_err(|e| ProtocolError::ProtocolSpecific(e.to_string()))?;

        // Emit resumed event
        if let Some(ref bus) = self.event_bus {
            bus.emit_resumed(TransferResumedEvent {
                transfer_id: identifier.to_string(),
                resumed_at: Self::now_ms(),
                downloaded_bytes,
                remaining_bytes: total_bytes.saturating_sub(downloaded_bytes),
                active_sources: 1, // Swarm
            });
        }

        Ok(())
    }

    async fn cancel_download(&self, identifier: &str) -> Result<(), ProtocolError> {
        info!("BitTorrent: Cancelling download {}", identifier);

        let (downloaded_bytes, total_bytes) = {
            // Remove from our tracking
            let mut downloads = self.active_downloads.lock().await;
            if let Some(state) = downloads.remove(identifier) {
                (state.downloaded_bytes, state.total_bytes)
            } else {
                return Err(ProtocolError::DownloadNotFound(identifier.to_string()));
            }
        };

        // Cancel in librqbit (delete files since it's a cancel, not stop)
        self.handler
            .cancel_torrent(identifier, true)
            .await
            .map_err(|e| ProtocolError::ProtocolSpecific(e.to_string()))?;

        // Emit canceled event
        if let Some(ref bus) = self.event_bus {
            bus.emit_canceled(TransferCanceledEvent {
                transfer_id: identifier.to_string(),
                canceled_at: Self::now_ms(),
                downloaded_bytes,
                total_bytes,
                keep_partial: false,
            });
        }

        Ok(())
    }

    async fn get_download_progress(
        &self,
        identifier: &str,
    ) -> Result<DownloadProgress, ProtocolError> {
        // Try to get real progress from librqbit first
        match self.handler.get_torrent_progress(identifier).await {
            Ok(progress) => {
                let now_ms = Self::now_ms();
                let source_id = format!("bittorrent-swarm-{}", &identifier[..8.min(identifier.len())]);

                // Update our local state with real values
                let should_emit_progress = {
                    let mut downloads = self.active_downloads.lock().await;
                    if let Some(state) = downloads.get_mut(identifier) {
                        let prev_downloaded = state.downloaded_bytes;
                        let prev_status = state.status.clone();

                        state.downloaded_bytes = progress.downloaded_bytes;
                        state.total_bytes = progress.total_bytes;

                        // Check if completed
                        if progress.is_finished && prev_status != DownloadStatus::Completed {
                            state.status = DownloadStatus::Completed;

                            // Emit completion events
                            if let Some(ref bus) = self.event_bus {
                                let duration_secs = Self::now() - state.started_at;
                                let avg_speed = if duration_secs > 0 {
                                    progress.total_bytes as f64 / duration_secs as f64
                                } else {
                                    progress.total_bytes as f64
                                };

                                bus.emit_source_disconnected(SourceDisconnectedEvent {
                                    transfer_id: identifier.to_string(),
                                    source_id: source_id.clone(),
                                    source_type: SourceType::BitTorrent,
                                    disconnected_at: now_ms,
                                    reason: DisconnectReason::Completed,
                                    chunks_completed: 1,
                                    will_retry: false,
                                });

                                bus.emit_completed(TransferCompletedEvent {
                                    transfer_id: identifier.to_string(),
                                    file_hash: identifier.to_string(),
                                    file_name: state.name.clone().unwrap_or_else(|| identifier.to_string()),
                                    file_size: progress.total_bytes,
                                    output_path: state.output_path.to_string_lossy().to_string(),
                                    completed_at: now_ms,
                                    duration_seconds: duration_secs,
                                    average_speed_bps: avg_speed,
                                    total_chunks: 1,
                                    sources_used: vec![SourceSummary {
                                        source_id: source_id.clone(),
                                        source_type: SourceType::BitTorrent,
                                        chunks_provided: 1,
                                        bytes_provided: progress.total_bytes,
                                        average_speed_bps: avg_speed,
                                        connection_duration_seconds: duration_secs,
                                    }],
                                });
                            }
                            false
                        } else if progress.state == "error" && prev_status != DownloadStatus::Failed {
                            state.status = DownloadStatus::Failed;

                            // Emit failure event
                            if let Some(ref bus) = self.event_bus {
                                bus.emit_failed(TransferFailedEvent {
                                    transfer_id: identifier.to_string(),
                                    file_hash: identifier.to_string(),
                                    failed_at: now_ms,
                                    error: "BitTorrent download error".to_string(),
                                    error_category: ErrorCategory::Protocol,
                                    downloaded_bytes: progress.downloaded_bytes,
                                    total_bytes: progress.total_bytes,
                                    retry_possible: true,
                                });
                            }
                            false
                        } else {
                            // Check if we should emit a progress event (throttle to every 2 seconds)
                            let should_emit = now_ms - state.last_progress_event >= 2000
                                && progress.downloaded_bytes > prev_downloaded;
                            if should_emit {
                                state.last_progress_event = now_ms;
                            }
                            should_emit
                        }
                    } else {
                        false
                    }
                };

                // Emit progress event if needed (outside of lock)
                if should_emit_progress {
                    if let Some(ref bus) = self.event_bus {
                        let progress_pct = if progress.total_bytes > 0 {
                            (progress.downloaded_bytes as f64 / progress.total_bytes as f64) * 100.0
                        } else {
                            0.0
                        };

                        bus.emit_progress(TransferProgressEvent {
                            transfer_id: identifier.to_string(),
                            downloaded_bytes: progress.downloaded_bytes,
                            total_bytes: progress.total_bytes,
                            completed_chunks: 0, // BitTorrent manages pieces internally
                            total_chunks: 0,
                            progress_percentage: progress_pct,
                            download_speed_bps: progress.download_speed,
                            upload_speed_bps: 0.0,
                            eta_seconds: progress.eta_seconds.map(|e| e as u32),
                            active_sources: 1, // Swarm
                            timestamp: now_ms,
                        });
                    }
                }

                // Determine status from torrent state
                let status = match progress.state.as_str() {
                    "paused" => DownloadStatus::Paused,
                    "error" => DownloadStatus::Failed,
                    "live" if progress.is_finished => DownloadStatus::Completed,
                    "live" => DownloadStatus::Downloading,
                    "initializing" => DownloadStatus::FetchingMetadata,
                    _ => DownloadStatus::Downloading,
                };

                Ok(DownloadProgress {
                    downloaded_bytes: progress.downloaded_bytes,
                    total_bytes: progress.total_bytes,
                    download_speed: progress.download_speed,
                    eta_seconds: progress.eta_seconds,
                    active_peers: 0, // librqbit doesn't expose peer count easily
                    status,
                })
            }
            Err(_) => {
                // Fall back to local state if torrent not found in handler
                let downloads = self.active_downloads.lock().await;
                if let Some(state) = downloads.get(identifier) {
                    Ok(DownloadProgress {
                        downloaded_bytes: state.downloaded_bytes,
                        total_bytes: state.total_bytes,
                        download_speed: 0.0,
                        eta_seconds: None,
                        active_peers: 0,
                        status: state.status.clone(),
                    })
                } else {
                    Err(ProtocolError::DownloadNotFound(identifier.to_string()))
                }
            }
        }
    }

    async fn list_seeding(&self) -> Result<Vec<SeedingInfo>, ProtocolError> {
        let seeding = self.seeding_files.lock().await;
        Ok(seeding.values().cloned().collect())
    }

    fn capabilities(&self) -> ProtocolCapabilities {
        ProtocolCapabilities {
            supports_seeding: true,
            supports_pause_resume: true,
            supports_multi_source: true,
            supports_encryption: true,
            supports_dht: true,
        }
    }
}

#[cfg(test)]
mod tests {
    use super::*;

    #[test]
    fn test_supports_magnet() {
        // Create a mock - we can't actually construct without async
        let identifier = "magnet:?xt=urn:btih:abc123def456";
        assert!(identifier.starts_with("magnet:?"));
    }

    #[test]
    fn test_supports_torrent_file() {
        let identifier = "/path/to/file.torrent";
        assert!(identifier.ends_with(".torrent"));
    }

    #[test]
    fn test_extract_info_hash() {
        let magnet = "magnet:?xt=urn:btih:ABC123DEF456&dn=test";
        let hash = BitTorrentProtocolHandler::extract_info_hash(magnet);
        assert_eq!(hash, Some("abc123def456".to_string()));
    }

    #[test]
    fn test_extract_info_hash_no_params() {
        let magnet = "magnet:?xt=urn:btih:ABC123DEF456";
        let hash = BitTorrentProtocolHandler::extract_info_hash(magnet);
        assert_eq!(hash, Some("abc123def456".to_string()));
    }
}<|MERGE_RESOLUTION|>--- conflicted
+++ resolved
@@ -54,13 +54,8 @@
 }
 
 impl BitTorrentProtocolHandler {
-<<<<<<< HEAD
     /// Creates a new BitTorrent protocol handler (no event bus)
     pub fn new(handler: Arc<BitTorrentHandler>) -> Self {
-=======
-    /// Creates a new BitTorrent protocol handler
-    pub fn new(handler: Arc<BitTorrentHandler>) -> Self { // The handler is now passed in from main.rs
->>>>>>> 27558c9b
         Self {
             handler,
             active_downloads: Arc::new(Mutex::new(HashMap::new())),
@@ -79,7 +74,6 @@
         }
     }
 
-<<<<<<< HEAD
     /// Creates a new handler with a download directory (no event bus)
     pub async fn with_download_directory(download_dir: PathBuf) -> Result<Self, ProtocolError> {
         let handler = BitTorrentHandler::new(download_dir)
@@ -101,8 +95,6 @@
         Ok(Self::new_with_event_bus(Arc::new(handler), app_handle))
     }
 
-=======
->>>>>>> 27558c9b
     /// Extract info hash from magnet link
     fn extract_info_hash(identifier: &str) -> Option<String> {
         if identifier.starts_with("magnet:?") {
